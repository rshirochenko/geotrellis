/*
 * Copyright (c) 2014 Azavea.
 * 
 * Licensed under the Apache License, Version 2.0 (the "License");
 * you may not use this file except in compliance with the License.
 * You may obtain a copy of the License at
 * 
 * http://www.apache.org/licenses/LICENSE-2.0
 * 
 * Unless required by applicable law or agreed to in writing, software
 * distributed under the License is distributed on an "AS IS" BASIS,
 * WITHOUT WARRANTIES OR CONDITIONS OF ANY KIND, either express or implied.
 * See the License for the specific language governing permissions and
 * limitations under the License.
 */

// spark hadoop env variable
import scala.util.Properties

import sbt._
import sbt.Keys._

// sbt-assembly
import sbtassembly.Plugin._
import AssemblyKeys._

// ls.implicit.ly
import ls.Plugin.LsKeys
import ls.Plugin.lsSettings

object Info {
  val description = 
    "GeoTrellis is an open source geographic data processing engine for high performance applications."
  val url = "http://geotrellis.github.io"
  val tags = Seq("maps", "gis", "geographic", "data", "raster", "processing")
}

object GeotrellisBuild extends Build {
  import Dependencies._

  val featureBenchmarkKey = AttributeKey[Boolean]("featureJavaOptionsPatched")
  val benchmarkKey = AttributeKey[Boolean]("javaOptionsPatched")

  // Default settings
  override lazy val settings = 
    super.settings ++ 
    Seq(
      shellPrompt := { s => Project.extract(s).currentProject.id + " > " },
      version := Version.geotrellis,
      scalaVersion := Version.scala,
      organization := "com.azavea.geotrellis",

      // disable annoying warnings about 2.10.x
      conflictWarning in ThisBuild := ConflictWarning.disable,
      scalacOptions ++=
        Seq("-deprecation",
          "-unchecked",
          "-Yinline-warnings",
          "-language:implicitConversions",
          "-language:postfixOps",
          "-language:existentials",
          "-feature"),

      publishMavenStyle := true,

      publishTo <<= version { (v: String) =>
        val nexus = "https://oss.sonatype.org/"
        if (v.trim.endsWith("SNAPSHOT"))
          Some("snapshots" at nexus + "content/repositories/snapshots")
        else
          Some("releases" at nexus + "service/local/staging/deploy/maven2")
      },

      publishArtifact in Test := false,

      pomIncludeRepository := { _ => false },
      licenses := Seq("Apache 2.0" -> url("http://www.apache.org/licenses/LICENSE-2.0.html")),
      homepage := Some(url(Info.url)),

      pomExtra := (

        <scm>
          <url>git@github.com:geotrellis/geotrellis.git</url>
          <connection>scm:git:git@github.com:geotrellis/geotrellis.git</connection>
        </scm>
        <developers>
          <developer>
            <id>joshmarcus</id>
            <name>Josh Marcus</name>
            <url>http://github.com/joshmarcus/</url>
          </developer>
          <developer>
            <id>lossyrob</id>
            <name>Rob Emanuele</name>
            <url>http://github.com/lossyrob/</url>
          </developer>
        </developers>)
    )

  val defaultAssemblySettings = 
    assemblySettings ++
    Seq(
      test in assembly := {},
      mergeStrategy in assembly <<= (mergeStrategy in assembly) {
        (old) => {
          case "reference.conf" => MergeStrategy.concat
          case "application.conf" => MergeStrategy.concat
          case "META-INF/MANIFEST.MF" => MergeStrategy.discard
          case "META-INF\\MANIFEST.MF" => MergeStrategy.discard
          case _ => MergeStrategy.first 
        }
      },
      resolvers ++= resolutionRepos
    )

  // Project: root
  lazy val root =
    Project("root", file("."))
      .aggregate(raster, rasterTest)

  // Project: macros
  lazy val macros =
    Project("macros", file("macros"))
      .settings(macrosSettings: _*)

  lazy val macrosSettings = Seq(
    name := "geotrellis-macros",
    addCompilerPlugin("org.scala-lang.plugins" % "macro-paradise_2.10.2" % "2.0.0-SNAPSHOT"),
    libraryDependencies ++= Seq(scalaReflect),
    resolvers += Resolver.sonatypeRepo("snapshots")
  )

  // Project: feature
  lazy val feature =
    Project("feature", file("feature"))
      .settings(name := "geotrellis-feature")
      .settings(libraryDependencies ++=
        Seq(
          jts,
          sprayJson,
          sprayHttpx,
          akkaActor
        )
      )
      .settings(defaultAssemblySettings: _*)
      .dependsOn(proj4)

  // Project: feature-test
  lazy val featureTest =
    Project("feature-test", file("feature-test"))
      .settings(name := "geotrellis-feature-test")
      .settings(libraryDependencies ++=
        Seq(
          scalatest   % "test",
          scalacheck  % "test"
        )
      )
      .dependsOn(feature, testkit)

  // Project: proj4
  lazy val proj4 =
    Project("proj4", file("proj4"))
      .settings(proj4Settings: _*)

  lazy val proj4Settings =
    Seq(
      name := "geotrellis-proj4",
      libraryDependencies ++= Seq(
        "junit" % "junit" % "3.8.1" % "test",
        "com.novocode" % "junit-interface" % "0.9" % "test"
      )
    )

  // Project: raster
  lazy val raster =
    Project("raster", file("raster"))
      .dependsOn(macros)
      .dependsOn(feature)
      .settings(rasterSettings: _*)

  lazy val rasterSettings =
    Seq(
      name := "geotrellis",
      parallelExecution := false,
      fork in test := false,
      javaOptions in run += "-Xmx2G",
      scalacOptions in compile ++=
        Seq("-optimize"),
      libraryDependencies ++= Seq(
        scalatest % "test",
        scalaReflect,
        jts,
        akkaKernel,
        akkaRemote,
        akkaActor,
        akkaCluster,
        jacksonCore,
        jacksonMapper,
        spire,
        sprayClient, // for reading args from URLs,
        apacheMath
      )
    ) ++
    defaultAssemblySettings ++
    lsSettings ++
    Seq(
      (LsKeys.tags in LsKeys.lsync) :=
        Info.tags,
      (LsKeys.docsUrl in LsKeys.lsync) := 
        Some(new URL(Info.url)),
      (description in LsKeys.lsync) := 
        Info.description
    )

  // Project: raster-test
  lazy val rasterTest =
    Project("raster-test", file("raster-test"))
      .dependsOn(raster, testkit, feature % "compile")
      .settings(rasterTestSettings: _*)      
      
  lazy val rasterTestSettings =
    Seq(
      name := "geotrellis-test",
      parallelExecution := false,
      fork in test := false,
      javaOptions in run += "-Xmx2G",
      scalacOptions in compile ++=
        Seq("-optimize"),
      libraryDependencies ++= Seq(
        akkaActor % "test",
        scalatest % "test",      
<<<<<<< HEAD
        spire % "test",
=======
        spire,
>>>>>>> 80d33eb0
        sprayClient % "test",
        sprayRouting % "test"
      )
    ) ++
    defaultAssemblySettings

  // Project: engine
  lazy val engine =
    Project("engine", file("engine"))
      .dependsOn(raster)
      .settings(engineSettings:_*)

  lazy val engineSettings =
    Seq(
      name := "geotrellis-engine",
      scalacOptions in compile ++=
        Seq("-optimize"),
      libraryDependencies ++= Seq(
        scalatest % "test",
        scalaReflect,
        akkaKernel,
        akkaRemote,
        akkaActor,
        akkaCluster,
        jacksonCore,
        jacksonMapper,
        spire,
        sprayClient // for reading args from URLs,
      )
    ) ++
    defaultAssemblySettings
  
  // Project: testkit
  lazy val testkit: Project =
    Project("testkit", file("testkit"))
      .dependsOn(raster, engine)
      .settings(name := "geotrellis-testkit")
      .settings(libraryDependencies += scalatest)
        

  // Project: services
  lazy val services: Project =
    Project("services", file("services"))
      .dependsOn(raster, feature, engine)
      .settings(name := "geotrellis-services")

  // Project: jetty
  lazy val jetty: Project =
    Project("jetty", file("jetty"))
      .settings(jettySettings: _*)
      .dependsOn(services)

  lazy val jettySettings =
    Seq(
      name := "geotrellis-jetty",
      libraryDependencies ++= Seq(
        jettyWebapp,
        jerseyBundle,
        slf4jApi,
        slf4jNop,
        asm
      )
    ) ++
    defaultAssemblySettings

  // Project: slick
  lazy val geotrellis_slick: Project =
    Project("slick", file("slick"))
      .settings(slickSettings: _*)
      .dependsOn(feature)

  lazy val slickSettings =
    Seq(
      name := "geotrellis-slick",
      libraryDependencies := Seq(
        slick, 
        postgresql, 
        slf4jNop, 
        scalatest % "test"
      )
    ) ++
    defaultAssemblySettings

  // Project: admin
  lazy val admin: Project =
    Project("admin", file("admin"))
      .settings(adminSettings: _*)
      .dependsOn(raster,services, feature)

  lazy val adminSettings =
    Seq(
      name := "geotrellis-admin",
      libraryDependencies ++= Seq(
        scalatest % "test",
        sprayTestkit % "test",
        sprayRouting,
        sprayCan,
        sprayHttpx
      )
    ) ++ 
    spray.revolver.RevolverPlugin.Revolver.settings ++
    defaultAssemblySettings

  // Project: spark
  lazy val spark: Project =
    Project("spark", file("spark"))
      .settings(sparkSettings: _*)
      .dependsOn(raster, testkit % "test")
      .dependsOn(geotools)

  // using hadoop and spark version from environment was inspired by Spark itself
  val DEFAULT_HADOOP_VERSION = "0.20.2-cdh3u4"
  lazy val hadoopVersion = Properties.envOrElse("SPARK_HADOOP_VERSION", DEFAULT_HADOOP_VERSION)

  val DEFAULT_SPARK_VERSION = "0.9.1"
  lazy val sparkVersion = Properties.envOrElse("SPARK_VERSION", DEFAULT_SPARK_VERSION)
  lazy val sparkSettings =
    Seq(
      name := "geotrellis-spark",
      parallelExecution in Test := false,
      javaOptions += "-Xmx8G",
      libraryDependencies ++= 
        Seq(
          // first two are just to quell the UnsupportedOperationException in Hadoop's Configuration
          // http://itellity.wordpress.com/2013/05/27/xerces-parse-error-with-hadoop-or-solr-feature-httpapache-orgxmlfeaturesxinclude-is-not-recognized/
          "xerces" % "xercesImpl" % "2.9.1",
          "xalan" % "xalan" % "2.7.1",
          "org.apache.spark" %% "spark-core" % sparkVersion excludeAll (
              ExclusionRule(organization = "org.apache.hadoop")),
           "org.apache.hadoop" % "hadoop-client" % hadoopVersion excludeAll (
	       ExclusionRule(organization = "hsqldb")),
          "com.fasterxml.jackson.module" %% "jackson-module-scala" % "2.3.0",
          "com.quantifind" %% "sumac" % "0.2.3",
          scalatest % "test",
<<<<<<< HEAD
          "org.spire-math" %% "spire" % "0.7.1"
=======
          spire
>>>>>>> 80d33eb0
        ),
      resolvers += "Cloudera Repo" at "https://repository.cloudera.com/artifactory/cloudera-repos"
    ) ++ 
    defaultAssemblySettings ++ 
    net.virtualvoid.sbt.graph.Plugin.graphSettings

  // Project: gdal

  lazy val gdal: Project =
    Project("gdal", file("gdal"))
      .settings(gdalSettings: _*)
      .dependsOn(raster, geotools % "test")

  lazy val gdalSettings =
    Seq(
      name := "geotrellis-gdal",
      javaOptions += "-Djava.library.path=/usr/local/lib",
      libraryDependencies ++=
        Seq(
          "org.gdal" % "gdal" % "1.10.1",
          "com.github.scopt" % "scopt_2.10" % "3.2.0",
          scalatest % "test"
        ),
      resolvers ++=
        Seq(
          "OpenGeo" at "http://repo.opengeo.org/"
        ),
      fork in test := true
    ) ++
    defaultAssemblySettings
    
  // Project: geotools

  lazy val geotools: Project =
    Project("geotools", file("geotools"))
      .settings(geotoolsSettings: _*)
      .dependsOn(raster, engine)
      .dependsOn(testkit % "test")

  lazy val geotoolsSettings =
    Seq(
      name := "geotrellis-geotools",
      libraryDependencies ++= 
        Seq(
          "java3d" % "j3d-core" % "1.3.1",
          "org.geotools" % "gt-main" % Version.geotools,
          "org.geotools" % "gt-coverage" % Version.geotools,
          "org.geotools" % "gt-shapefile" % Version.geotools,
          "org.geotools" % "gt-geotiff" % Version.geotools,
          "org.geotools" % "gt-epsg-hsql" % Version.geotools,
          "javax.media" % "jai_core" % "1.1.3" from "http://download.osgeo.org/webdav/geotools/javax/media/jai_core/1.1.3/jai_core-1.1.3.jar"
        ),
      resolvers ++= 
        Seq(
          "Geotools" at "http://download.osgeo.org/webdav/geotools/"
        ),
      fork in test := false
    ) ++
    defaultAssemblySettings

  // Project: dev

  lazy val dev: Project =
    Project("dev", file("dev"))
      .settings(devSettings: _*)
      .dependsOn(raster, engine)

  lazy val devSettings =
    Seq(
      libraryDependencies ++= 
        Seq(
          scalaReflect,
          sigar
        ),
      Keys.fork in run := true,
      fork := true,
      javaOptions in run ++= 
        Seq(
          "-Djava.library.path=./sigar"
        )
    ) ++
    defaultAssemblySettings

  // Project: demo
  lazy val demo: Project =
    Project("demo", file("demo"))
      .dependsOn(jetty)

  // Project: tasks
  lazy val tasks: Project =
    Project("tasks", file("tasks"))
      .settings(tasksSettings: _*)
      .dependsOn(raster, geotools)

  lazy val tasksSettings =
    Seq(
      libraryDependencies ++= 
        Seq(
          jcommander,
          reflections
        ),
      libraryDependencies <+= 
        (sbtVersion) { v =>
          v.split('.').toList match {
            case "0" :: "11" :: "3" :: Nil  =>
              "org.scala-sbt" %%
              "launcher-interface" %
              v % "provided"
            case _ =>
              "org.scala-sbt" %
              "launcher-interface" %
              v % "provided"
          }
        },
      mainClass in Compile := Some("geotrellis.run.Tasks")
    ) ++
    defaultAssemblySettings

  // Project: feature-benchmark

  lazy val featureBenchmark: Project = 
    Project("feature-benchmark", file("feature-benchmark"))
      .settings(featureBenchmarkSettings: _*)
      .dependsOn(featureTest % "compile->test")

  def featureBenchmarkSettings =
    Seq(
      name := "geotrellis-feature-benchmark",
      libraryDependencies ++= Seq(
        scalatest % "test",
        scalacheck % "test", 
        "com.google.guava" % "guava" % "r09",
        "com.google.code.java-allocation-instrumenter" % "java-allocation-instrumenter" % "2.0",
        "com.google.code.caliper" % "caliper" % "1.0-SNAPSHOT"
          from "http://plastic-idolatry.com/jars/caliper-1.0-SNAPSHOT.jar",
        "com.google.code.gson" % "gson" % "1.7.1"
      ),

      // enable forking in both run and test
      fork := true,

      // custom kludge to get caliper to see the right classpath

      // we need to add the runtime classpath as a "-cp" argument to the
      // `javaOptions in run`, otherwise caliper will not see the right classpath
      // and die with a ConfigurationException unfortunately `javaOptions` is a
      // SettingsKey and `fullClasspath in Runtime` is a TaskKey, so we need to
      // jump through these hoops here in order to feed the result of the latter
      // into the former
      onLoad in Global ~= { previous => state =>
        previous {
          state.get(featureBenchmarkKey) match {
            case None =>
              // get the runtime classpath, turn into a colon-delimited string
              val classPath = Project.runTask(fullClasspath in Runtime in featureBenchmark, state).get._2.toEither.right.get.files.mkString(":")
              // return a state with javaOptionsPatched = true and javaOptions set correctly
              Project.extract(state).append(Seq(javaOptions in (featureBenchmark, run) ++= Seq("-Xmx8G", "-cp", classPath)), state.put(featureBenchmarkKey, true))
            case Some(_) =>
              state // the javaOptions are already patched
          }
        }
      }

    )

  // Project: gdal-benchmark

  lazy val gdalBenchmark: Project =
    Project("gdal-benchmark", file("gdal-benchmark"))
      .settings(gdalBenchmarkSettings:_*)
      .dependsOn(gdal, geotools)

  lazy val gdalBenchmarkSettings = 
    Seq(
        organization := "com.azavea.geotrellis",
        name := "gdal-benchmark",

        scalaVersion := "2.10.3",
        // raise memory limits here if necessary
        javaOptions += "-Xmx2G",
        javaOptions += "-Djava.library.path=/usr/local/lib",

        // enable forking in both run and test
        fork := true
    ) ++
    defaultAssemblySettings

  // Project: benchmark

  lazy val benchmark: Project =
    Project("benchmark", file("benchmark"))
      .settings(benchmarkSettings: _*)
      .dependsOn(raster,engine,geotools)

  def benchmarkSettings =
    Seq(
      // raise memory limits here if necessary
      javaOptions += "-Xmx8G",

      libraryDependencies ++= Seq(
        spire,
        "com.google.guava" % "guava" % "r09",
        "com.google.code.java-allocation-instrumenter" % "java-allocation-instrumenter" % "2.0",
        "com.google.code.caliper" % "caliper" % "1.0-SNAPSHOT"
          from "http://plastic-idolatry.com/jars/caliper-1.0-SNAPSHOT.jar",
        "com.google.code.gson" % "gson" % "1.7.1"
      ),

      // enable forking in both run and test
      fork := true,

      // custom kludge to get caliper to see the right classpath

      // we need to add the runtime classpath as a "-cp" argument to the
      // `javaOptions in run`, otherwise caliper will not see the right classpath
      // and die with a ConfigurationException unfortunately `javaOptions` is a
      // SettingsKey and `fullClasspath in Runtime` is a TaskKey, so we need to
      // jump through these hoops here in order to feed the result of the latter
      // into the former
      onLoad in Global ~= { previous => state =>
        previous {
          state.get(benchmarkKey) match {
            case None =>
              // get the runtime classpath, turn into a colon-delimited string
              val classPath = Project.runTask(fullClasspath in Runtime in benchmark, state).get._2.toEither.right.get.files.mkString(":")
              // return a state with javaOptionsPatched = true and javaOptions set correctly
              Project.extract(state).append(Seq(javaOptions in (benchmark, run) ++= Seq("-Xmx8G", "-cp", classPath)), state.put(benchmarkKey, true))
            case Some(_) =>
              state // the javaOptions are already patched
          }
        }
      }
    ) ++
  defaultAssemblySettings
}<|MERGE_RESOLUTION|>--- conflicted
+++ resolved
@@ -229,11 +229,7 @@
       libraryDependencies ++= Seq(
         akkaActor % "test",
         scalatest % "test",      
-<<<<<<< HEAD
         spire % "test",
-=======
-        spire,
->>>>>>> 80d33eb0
         sprayClient % "test",
         sprayRouting % "test"
       )
@@ -368,11 +364,7 @@
           "com.fasterxml.jackson.module" %% "jackson-module-scala" % "2.3.0",
           "com.quantifind" %% "sumac" % "0.2.3",
           scalatest % "test",
-<<<<<<< HEAD
-          "org.spire-math" %% "spire" % "0.7.1"
-=======
           spire
->>>>>>> 80d33eb0
         ),
       resolvers += "Cloudera Repo" at "https://repository.cloudera.com/artifactory/cloudera-repos"
     ) ++ 
