package geotrellis.raster.op.focal

import geotrellis._
import geotrellis.raster._
import geotrellis.statistics.FastMapHistogram

case class Mode(r:Op[Raster],n:Op[Neighborhood]) extends FocalOp[Raster](r,n)({
  (r,n) => new CursorCalculation[Raster] with IntRasterDataResult {
    def calc(r:Raster,cursor:Cursor) = {
      val h = FastMapHistogram()
<<<<<<< HEAD
      cursor.allCells.foreach { (x,y) => h.countItem(r.get(x,y),1) }
      data.set(cursor.analysisCol,cursor.analysisRow,h.getMode)
=======
      cursor.allCells.foreach { (x,y) => 
        val v = r.get(x,y)
        if(v != NODATA) { h.countItem(r.get(x,y),1) }
      }
      data.set(cursor.focusX,cursor.focusY,h.getMode)
>>>>>>> b4960fda
    }
  }
})<|MERGE_RESOLUTION|>--- conflicted
+++ resolved
@@ -8,16 +8,11 @@
   (r,n) => new CursorCalculation[Raster] with IntRasterDataResult {
     def calc(r:Raster,cursor:Cursor) = {
       val h = FastMapHistogram()
-<<<<<<< HEAD
-      cursor.allCells.foreach { (x,y) => h.countItem(r.get(x,y),1) }
-      data.set(cursor.analysisCol,cursor.analysisRow,h.getMode)
-=======
       cursor.allCells.foreach { (x,y) => 
         val v = r.get(x,y)
         if(v != NODATA) { h.countItem(r.get(x,y),1) }
       }
-      data.set(cursor.focusX,cursor.focusY,h.getMode)
->>>>>>> b4960fda
+      data.set(cursor.analysisCol,cursor.analysisRow,h.getMode)
     }
   }
 })