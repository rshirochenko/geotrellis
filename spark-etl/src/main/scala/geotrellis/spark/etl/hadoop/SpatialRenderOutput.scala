--- conflicted
+++ resolved
@@ -17,12 +17,7 @@
 
 import scala.reflect._
 
-<<<<<<< HEAD
-class SpatialRenderOutput extends OutputPlugin[SpatialKey, Tile, RasterMetaData] {
-=======
-
 class SpatialRenderOutput extends OutputPlugin[SpatialKey, Tile, RasterMetaData[SpatialKey]] {
->>>>>>> 5dd0938f
   def name = "render"
   def key = classTag[SpatialKey]
   def requiredKeys = Array("path", "format")
