/*
 * Copyright (c) 2014 DigitalGlobe.
 *
 * Licensed under the Apache License, Version 2.0 (the "License");
 * you may not use this file except in compliance with the License.
 * You may obtain a copy of the License at
 *
 * http://www.apache.org/licenses/LICENSE-2.0
 *
 * Unless required by applicable law or agreed to in writing, software
 * distributed under the License is distributed on an "AS IS" BASIS,
 * WITHOUT WARRANTIES OR CONDITIONS OF ANY KIND, either express or implied.
 * See the License for the specific language governing permissions and
 * limitations under the License.
 */

package geotrellis.spark

import geotrellis.spark.io.hadoop.HdfsUtils
import geotrellis.spark.utils.SparkUtils
import org.apache.spark.{SparkConf, SparkContext}
import geotrellis.spark.testkit._
import org.apache.spark.serializer.{ KryoRegistrator => SparkKryoRegistrator }

import org.apache.hadoop.fs.FileSystem
import org.apache.hadoop.fs.FileUtil
import org.apache.hadoop.fs.Path
import org.apache.hadoop.conf.Configuration
import org.scalatest._
import org.scalatest.BeforeAndAfterAll

import java.io.File

object TestEnvironment {
  def getLocalFS(conf: Configuration): FileSystem = new Path(System.getProperty("java.io.tmpdir")).getFileSystem(conf)

  def inputHome: Path = {
    val conf = SparkUtils.hadoopConfiguration
    val localFS = getLocalFS(conf)
    new Path(localFS.getWorkingDirectory, "spark/src/test/resources/")
  }
}

/*
 * These set of traits handle the creation and deletion of test directories on the local fs and hdfs,
 * It uses commons-io in at least one case (recursive directory deletion)
 */
trait TestEnvironment extends BeforeAndAfterAll
  with RasterRDDBuilders
  with RasterRDDMatchers
  with OpAsserter
{ self: Suite =>

<<<<<<< HEAD
  lazy val _sc: SparkContext = {
=======
  def extraConf(conf: SparkConf): Unit =
    conf.set("spark.kryo.registrator", "geotrellis.spark.TestRegistrator")

  var _sc: SparkContext = {
>>>>>>> a53b1713
    System.setProperty("spark.driver.port", "0")
    System.setProperty("spark.hostPort", "0")
    System.setProperty("spark.ui.enabled", "false")

    val conf = new SparkConf()
    conf
      .setMaster("local")
      .setAppName("Test Context")
      .set("spark.serializer", "org.apache.spark.serializer.KryoSerializer")
    extraConf(conf)

    val sparkContext = new SparkContext(conf)

    System.clearProperty("spark.driver.port")
    System.clearProperty("spark.hostPort")
    System.clearProperty("spark.ui.enabled")

    sparkContext
  }

  implicit def sc: SparkContext = _sc

  // get the name of the class which mixes in this trait
  val name = this.getClass.getName

  // a hadoop configuration
  val conf = SparkUtils.hadoopConfiguration

  // cache the local file system, no tests should have to call getFileSystem
  val localFS = TestEnvironment.getLocalFS(conf)

  // e.g., root directory on local file system for source data (e.g., tiffs)
  // localFS.getWorkingDirectory is for e.g., /home/jdoe/git/geotrellis
  val inputHome = TestEnvironment.inputHome
  val inputHomeLocalPath = inputHome.toUri.getPath

  // test directory paths on local and hdfs
  // outputHomeLocal - root directory of all tests on the local file system (e.g., file:///tmp/testFiles)
  // outputHomeHdfs - root directory of all tests on hdfs (e.g., hdfs:///tmp)
  // outputLocal - directory of this particular test (e.g., file:///tmp/testFiles/geotrellis.spark.cmd.IngestSpec)
  // outputLocalPath - Local file path of directory of this particular test (e.g., /tmp/testFiles/geotrellis.spark.cmd.IngestSpec)
  val (outputHomeLocal, outputHomeHdfs, outputLocal, outputLocalPath) = {
    val tmpDir = System.getProperty("java.io.tmpdir")

    val outputHomeLocalHandle = new File(tmpDir, outputHome)
    if (!outputHomeLocalHandle.exists)
      outputHomeLocalHandle.mkdirs()

    val hadoopTmpDir = HdfsUtils.getTempDir(conf)

    // file handle to the test directory on local file system
    val outputLocalHandle = new File(outputHomeLocalHandle.toString(), name)
    if (!outputLocalHandle.exists)
      outputLocalHandle.mkdirs()
    (new Path(outputHomeLocalHandle.toURI()), new Path(hadoopTmpDir), new Path(outputLocalHandle.toURI()), outputLocalHandle.getAbsolutePath)
  }


  /*
   * Makes directory given a path. The parent directory is expected to exist
   * e.g., to make directory bar under /tmp/foo, call mkdir(new Path("/tmp/foo/bar"))
   * The parent directory is assumed to exist
   */
  def mkdir(dir: Path): Unit = {
   val handle = new File(dir.toUri())
    if (!handle.exists)
      handle.mkdirs()
  }

  def clearTestDirectory() = FileUtil.fullyDelete(new File(outputLocal.toUri()))

  // clean up the test directory after the test
  // note that this afterAll is not inherited from BeforeAndAfterAll, its callers are
  override def afterAll() = {
    FileUtil.fullyDelete(new File(outputLocal.toUri()))
    sc.stop()
  }

  // root directory name on both local file system and hdfs for all tests
  private final val outputHome = "testFiles"

  private def getLocalFS: FileSystem = new Path(System.getProperty("java.io.tmpdir")).getFileSystem(conf)
}<|MERGE_RESOLUTION|>--- conflicted
+++ resolved
@@ -51,14 +51,10 @@
   with OpAsserter
 { self: Suite =>
 
-<<<<<<< HEAD
-  lazy val _sc: SparkContext = {
-=======
   def extraConf(conf: SparkConf): Unit =
     conf.set("spark.kryo.registrator", "geotrellis.spark.TestRegistrator")
 
-  var _sc: SparkContext = {
->>>>>>> a53b1713
+  lazy val _sc: SparkContext = {
     System.setProperty("spark.driver.port", "0")
     System.setProperty("spark.hostPort", "0")
     System.setProperty("spark.ui.enabled", "false")
