package geotrellis.spark.io

import geotrellis.raster._
import geotrellis.raster.{GridBounds, RasterExtent, PixelIsArea}
import geotrellis.raster.rasterize.Rasterizer.Options
import geotrellis.spark._
import geotrellis.spark.tiling._
import geotrellis.vector.{Extent, Point, MultiPolygon, Polygon}
import geotrellis.util._

import scala.annotation.implicitNotFound
<<<<<<< HEAD
=======
import java.time.ZonedDateTime
>>>>>>> 8b90c688

@implicitNotFound("Unable to filter ${K} by ${F} given ${M}, Please provide LayerFilter[${K}, ${F}, ${T}, ${M}]")
trait LayerFilter[K, F, T, M] {
  /** Should reduce one of the dimensions in KeyBounds using information from param
    *
    * @param metadata  M of the layer being filtered
    * @param kb        KeyBounds within the layer, possibly already reduce for max
    * @param param     Parameter to the filter, contains information to restrict kb
    */
  def apply(metadata: M, kb: KeyBounds[K], param: T): Seq[KeyBounds[K]]

  import LayerFilter._
  /**
    * Applies all the filters contained in the expression tree to
    * input KeyBounds.  Resulting list may be equal to or less than
    * the number of Value objects in the AST.
    */
  def apply(metadata: M, kb: KeyBounds[K], ast: Expression[_, T])(implicit boundable: Boundable[K]): List[KeyBounds[K]] = {
    def flatten(metadata: M, kb: KeyBounds[K], ast: Expression[_, T]): Seq[KeyBounds[K]] =
      ast match {
        case Value(x) => apply(metadata, kb, x)
        case Or(v1, v2) => flatten(metadata, kb, v1) ++ flatten(metadata,kb, v2)
      }

    val keyBounds = flatten(metadata, kb, ast)
    keyBounds.combinations(2).foreach { case Seq(a, b) =>
      if (a intersects b)
        sys.error(s"Query expression produced intersecting bounds, only non-intersecting regions are supported. ($a, $b)")
    }

    keyBounds.toList
  }
}

object LayerFilter {

  /** [[Value]] and [[Or]] form the leaf and nodes of the expression tree used by the filter.
    * F should be a companion object type (ex: Intersects.type) and is used to restrict
    * combination of disjunctions to a single type.
    * T is the actual parameter value of the expression */
  sealed trait Expression[F, T] {
    def or(other: Expression[F, T]) = Or[F, T](this, other)
  }
  case class Value[F, T](value: T) extends Expression[F, T]
  case class Or[F, T](f1: Expression[F,T], f2: Expression[F,T]) extends Expression[F, T]
}


object Intersects {
  import geotrellis.raster.rasterize.{Rasterizer, Callback}
  import collection.JavaConverters._
  import java.util.concurrent.ConcurrentHashMap

  def apply[T](value: T) = LayerFilter.Value[Intersects.type, T](value)

  /** Define Intersects filter for KeyBounds */
  implicit def forKeyBounds[K: Boundable, M] =
    new LayerFilter[K, Intersects.type, KeyBounds[K], M] {
      def apply(metadata: M, kb1: KeyBounds[K], kb2: KeyBounds[K]) = {
        (kb2 intersect kb1) match {
          case kb: KeyBounds[K] => List(kb)
          case EmptyBounds => Nil
        }
      }
    }

  /** Define Intersects filter for Bounds */
  implicit def forBounds[K: Boundable, M] =
    new LayerFilter[K, Intersects.type, Bounds[K], M] {
      def apply(metadata: M, kb: KeyBounds[K], bounds: Bounds[K]) = {
        (bounds intersect kb) match {
          case kb: KeyBounds[K] => List(kb)
          case EmptyBounds => Nil
        }
      }
    }

  /** Define Intersects filter for GridBounds */
  implicit def forGridBounds[K: SpatialComponent: Boundable, M] =
    new LayerFilter[K, Intersects.type, GridBounds, M] {
      def apply(metadata: M, kb: KeyBounds[K], bounds: GridBounds) = {
        val queryBounds = KeyBounds(
          kb.minKey setComponent SpatialKey(bounds.colMin, bounds.rowMin),
          kb.maxKey setComponent SpatialKey(bounds.colMax, bounds.rowMax))
        (queryBounds intersect kb) match {
          case kb: KeyBounds[K] => List(kb)
          case EmptyBounds => Nil
        }
      }
    }

  /** Define Intersects filter for Extent */
  implicit def forExtent[K: SpatialComponent: Boundable, M: GetComponent[?, LayoutDefinition]] =
    new LayerFilter[K, Intersects.type, Extent, M] {
    def apply(metadata: M, kb: KeyBounds[K], extent: Extent) = {
      val bounds = metadata.getComponent[LayoutDefinition].mapTransform(extent)
      val queryBounds = KeyBounds(
        kb.minKey setComponent SpatialKey(bounds.colMin, bounds.rowMin),
        kb.maxKey setComponent SpatialKey(bounds.colMax, bounds.rowMax))
      (queryBounds intersect kb) match {
        case kb: KeyBounds[K] => List(kb)
        case EmptyBounds => Nil
      }
    }
  }

  /** Define Intersects filter for MultiPolygon */
  implicit def forMultiPolygon[K: SpatialComponent: Boundable, M: GetComponent[?, LayoutDefinition]] =
    new LayerFilter[K, Intersects.type, MultiPolygon, M] {
      def apply(metadata: M, kb: KeyBounds[K], polygon: MultiPolygon) = {
        val mapTransform = metadata.getComponent[LayoutDefinition].mapTransform
        val extent = polygon.envelope
        val keyext = mapTransform(kb.minKey)
        val bounds = mapTransform(extent)
        val options = Options(includePartial=true, sampleType=PixelIsArea)

        /*
         * Construct  a  rasterExtent  that fits  tightly  around  the
         * candidate tiles  (the candidate keys).  IT  IS ASSUMED THAT
         * ALL TILES HAVE THE SAME LENGTH AND HEIGHT.
         */
        val xmin = math.floor(extent.min.x / keyext.width) * keyext.width
        val ymin = math.floor(extent.min.y / keyext.height) * keyext.height
        val xmax = math.ceil(extent.max.x / keyext.width) * keyext.width
        val ymax = math.ceil(extent.max.y / keyext.height) * keyext.height
        val rasterExtent = RasterExtent(Extent(xmin, ymin, xmax, ymax), bounds.width, bounds.height)

        /*
         * Use the Rasterizer to construct  a list of tiles which meet
         * the  query polygon.   That list  of tiles  is stored  as an
         * array of  tuples which  is then  mapped-over to  produce an
         * array of KeyBounds.
         */
        val tiles = new ConcurrentHashMap[(Int,Int), Unit]
        val fn = new Callback {
          def apply(col : Int, row : Int): Unit = {
            val tile : (Int, Int) = (bounds.colMin + col, bounds.rowMin + row)
            tiles.put(tile, Unit)
          }
        }

        polygon.foreach(rasterExtent, options)(fn)
        tiles.keys.asScala
          .map({ tile =>
            val qb = KeyBounds(
              kb.minKey setComponent SpatialKey(tile._1, tile._2),
              kb.maxKey setComponent SpatialKey(tile._1, tile._2))
            qb intersect kb match {
              case kb: KeyBounds[K] => List(kb)
              case EmptyBounds => Nil
            }
          })
          .reduce({ (x,y) => x ++ y })
      }
    }

  /** Define Intersects filter for Polygon */
  implicit def forPolygon[K: SpatialComponent: Boundable, M: GetComponent[?, LayoutDefinition]] =
    new LayerFilter[K, Intersects.type, Polygon, M] {
      def apply(metadata: M, kb: KeyBounds[K], polygon: Polygon) =
        forMultiPolygon[K, M].apply(metadata, kb, MultiPolygon(polygon))
    }
}

object At {
  def apply[T](at: T) = LayerFilter.Value[At.type, T](at)

  /** Define At filter for a DateTime */
  implicit def forDateTime[K: TemporalComponent : Boundable, M] =
    new LayerFilter[K, At.type, ZonedDateTime, M] {
      def apply(metadata: M, kb: KeyBounds[K], at: ZonedDateTime) = {
        val queryBounds = KeyBounds(
          kb.minKey setComponent TemporalKey(at),
          kb.maxKey setComponent TemporalKey(at))
        (queryBounds intersect kb) match {
          case kb: KeyBounds[K] => List(kb)
          case EmptyBounds => Nil
        }
      }
    }
}

object Between {
  def apply[T](start: T, end: T) = LayerFilter.Value[Between.type, (T, T)](start -> end)

  /** Define Between filter for a tuple of DateTimes */
  implicit def forDateTimeTuple[K: TemporalComponent : Boundable, M] =
    new LayerFilter[K, Between.type, (ZonedDateTime, ZonedDateTime), M] {
      def apply(metadata: M, kb: KeyBounds[K], range: (ZonedDateTime, ZonedDateTime)) = {
        val queryBounds = KeyBounds(
          kb.minKey setComponent TemporalKey(range._1),
          kb.maxKey setComponent TemporalKey(range._2))
        (queryBounds intersect kb) match {
          case kb: KeyBounds[K] => List(kb)
          case EmptyBounds => Nil
        }
      }
    }
}

object Contains {
  def apply[T](value: T) = LayerFilter.Value[Contains.type, T](value)

  /** Define Intersects filter for Extent */
  implicit def forPoint[K: SpatialComponent: Boundable, M: (? => MapKeyTransform)] =
    new LayerFilter[K, Contains.type, Point, M] {
    def apply(metadata: M, kb: KeyBounds[K], point: Point) = {
      val spatialKey = (metadata: MapKeyTransform)(point)
      val queryBounds =
        KeyBounds(
          kb.minKey setComponent spatialKey,
          kb.maxKey setComponent spatialKey
        )
      (queryBounds intersect kb) match {
        case kb: KeyBounds[K] => List(kb)
        case EmptyBounds => Nil
      }
    }
  }
}<|MERGE_RESOLUTION|>--- conflicted
+++ resolved
@@ -9,10 +9,7 @@
 import geotrellis.util._
 
 import scala.annotation.implicitNotFound
-<<<<<<< HEAD
-=======
 import java.time.ZonedDateTime
->>>>>>> 8b90c688
 
 @implicitNotFound("Unable to filter ${K} by ${F} given ${M}, Please provide LayerFilter[${K}, ${F}, ${T}, ${M}]")
 trait LayerFilter[K, F, T, M] {
