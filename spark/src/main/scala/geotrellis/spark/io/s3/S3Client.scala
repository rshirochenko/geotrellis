--- conflicted
+++ resolved
@@ -31,26 +31,24 @@
 
   def listNextBatchOfObjects(listing: ObjectListing): ObjectListing
 
-  def getObject(bucketName: String, key: String): S3Object = 
-    getObject(new GetObjectRequest(bucketName, key))
-
   def deleteObject(deleteObjectRequest: DeleteObjectRequest): Unit
 
-<<<<<<< HEAD
   def copyObject(copyObjectRequest: CopyObjectRequest): CopyObjectResult
 
-  def copyObject(sourceBucketName: String, sourceKey: String,
-                 destinationBucketName: String, destinationKey: String): CopyObjectResult =
-    copyObject(new CopyObjectRequest(sourceBucketName, sourceKey, destinationBucketName, destinationKey))
-=======
   def deleteObjects(deleteObjectsRequest: DeleteObjectsRequest): Unit
+
+  def getObject(bucketName: String, key: String): S3Object =
+    getObject(new GetObjectRequest(bucketName, key))
 
   def deleteObjects(bucketName: String, keys: List[KeyVersion]): Unit = {
     val objectsDeleteRequest = new DeleteObjectsRequest(bucketName)
     objectsDeleteRequest.setKeys(keys.asJava)
     deleteObjects(objectsDeleteRequest)
   }
->>>>>>> cb987e9e
+
+  def copyObject(sourceBucketName: String, sourceKey: String,
+                 destinationBucketName: String, destinationKey: String): CopyObjectResult =
+    copyObject(new CopyObjectRequest(sourceBucketName, sourceKey, destinationBucketName, destinationKey))
 
   def deleteObject(bucketName: String, key: String): Unit =
     deleteObject(new DeleteObjectRequest(bucketName, key))
@@ -145,16 +143,14 @@
   def deleteObject(deleteObjectRequest: DeleteObjectRequest): Unit =
     s3client.deleteObject(deleteObjectRequest)
 
-<<<<<<< HEAD
   def copyObject(copyObjectRequest: CopyObjectRequest): CopyObjectResult =
     s3client.copyObject(copyObjectRequest)
-=======
+
   def listNextBatchOfObjects(listing: ObjectListing): ObjectListing =
     s3client.listNextBatchOfObjects(listing)
 
    def deleteObjects(deleteObjectsRequest: DeleteObjectsRequest): Unit =
      s3client.deleteObjects(deleteObjectsRequest)
->>>>>>> cb987e9e
 
   def readBytes(getObjectRequest: GetObjectRequest): Array[Byte] = {
     val obj = s3client.getObject(getObjectRequest)
