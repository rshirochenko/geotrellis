package geotrellis.spark.io.hadoop

import geotrellis.spark._
import geotrellis.spark.io._
import geotrellis.spark.io.json._
import geotrellis.spark.io.hadoop.formats._
import geotrellis.spark.io.index._
import geotrellis.spark.utils._
import geotrellis.spark.op.stats._
import geotrellis.raster._
import org.apache.hadoop.conf.Configuration
import org.apache.hadoop.fs.Path
import org.apache.hadoop.io.SequenceFile
import org.apache.hadoop.mapreduce.lib.input.SequenceFileInputFormat
import org.apache.hadoop.mapreduce.lib.output.{MapFileOutputFormat, SequenceFileOutputFormat}
import org.apache.hadoop.mapreduce.{JobContext, Job}
import org.apache.spark._
import org.apache.spark.rdd._
import org.apache.spark.SparkContext._
import scala.reflect._
import spray.json._

case class HadoopRasterCatalogConfig(
  /** Compression factor for determining how many tiles can fit into
    * one block on a Hadoop-readable file system. */
  compressionFactor: Double,

  /** Name of the splits file that contains the partitioner data */
  splitsFile: String,

  /** Name of file that will contain the metadata under the layer path. */
  metaDataFileName: String,

  /** Name of the subdirectory under the catalog root that will hold the attributes. */
  attributeDir: String,

  /** Creates a subdirectory path based on a layer id. */
  layerDataDir: LayerId => String
) {
  /** Sequence file data directory for reading data.
    * Don't see a reason why the API would allow this to be modified
    */
  final val SEQFILE_GLOB = "/*[0-9]*/data"
}

object HadoopRasterCatalogConfig {
  val DEFAULT =
    HadoopRasterCatalogConfig(
      compressionFactor = 1.3, // Assume tiles can be compressed 30% (so, compressionFactor - 1)
      splitsFile = "splits",
      metaDataFileName = "metadata.json",
      attributeDir = "attributes",
      layerDataDir = { layerId: LayerId => s"${layerId.name}/${layerId.zoom}" }
    )
}


object HadoopRasterCatalog {
  def apply(
    rootPath: Path,
    catalogConfig: HadoopRasterCatalogConfig = HadoopRasterCatalogConfig.DEFAULT)(implicit sc: SparkContext
  ): HadoopRasterCatalog = {
    HdfsUtils.ensurePathExists(rootPath, sc.hadoopConfiguration)
    val attributeStore = new HadoopAttributeStore(sc.hadoopConfiguration, new Path(rootPath, catalogConfig.attributeDir))
<<<<<<< HEAD
    new HadoopRasterCatalog(rootPath, attributeStore, catalogConfig)
=======
    new HadoopRasterCatalog(rootPath, metaDataCatalog, attributeStore, catalogConfig)
>>>>>>> 9415d727
  }
}

class HadoopRasterCatalog(
  rootPath: Path,
<<<<<<< HEAD
  val attributeStore: HadoopAttributeStore,
=======
  val metaDataCatalog: Store[LayerId, HadoopLayerMetaData],
  attributeStore: HadoopAttributeStore,
>>>>>>> 9415d727
  catalogConfig: HadoopRasterCatalogConfig)(implicit sc: SparkContext
) {

  def reader[K: RasterRDDReader: JsonFormat: ClassTag](): FilterableRasterRDDReader[K] =
    new FilterableRasterRDDReader[K] {
      def read(layerId: LayerId, filterSet: FilterSet[K]): RasterRDD[K] = {
        val metaData = attributeStore.read[HadoopLayerMetaData](layerId, "metadata")
        val keyBounds = attributeStore.read[KeyBounds[K]](layerId, "keyBounds")                
        val index = attributeStore.read[KeyIndex[K]](layerId, "keyIndex")
        implicitly[RasterRDDReader[K]]
          .read(catalogConfig, metaData, index, keyBounds)(layerId, filterSet)
      }
    }

  def writer[K: RasterRDDWriter: Ordering: JsonFormat: SpatialComponent: ClassTag](keyIndexMethod: KeyIndexMethod[K]): Writer[LayerId, RasterRDD[K]] =
    writer[K](keyIndexMethod, "")

  def writer[K: RasterRDDWriter: Ordering: JsonFormat: SpatialComponent: ClassTag](keyIndexMethod: KeyIndexMethod[K], clobber: Boolean): Writer[LayerId, RasterRDD[K]] =
    writer(keyIndexMethod, "", clobber)

  def writer[K: RasterRDDWriter: Ordering: JsonFormat: SpatialComponent: ClassTag](keyIndexMethod: KeyIndexMethod[K], subDir: Path): Writer[LayerId, RasterRDD[K]] =
    writer[K](keyIndexMethod, subDir.toString)

  def writer[K: RasterRDDWriter: Ordering: JsonFormat: SpatialComponent: ClassTag](keyIndexMethod: KeyIndexMethod[K], subDir: Path, clobber: Boolean): Writer[LayerId, RasterRDD[K]] =
    writer[K](keyIndexMethod, subDir.toString, clobber)

  def writer[K: RasterRDDWriter: Ordering: JsonFormat: SpatialComponent: ClassTag](keyIndexMethod: KeyIndexMethod[K], subDir: String): Writer[LayerId, RasterRDD[K]] =
    writer[K](keyIndexMethod, subDir, clobber = true)

  def writer[K: RasterRDDWriter: Ordering: JsonFormat: SpatialComponent: ClassTag](keyIndexMethod: KeyIndexMethod[K], subDir: String, clobber: Boolean): Writer[LayerId, RasterRDD[K]] =
    new Writer[LayerId, RasterRDD[K]] {
      def write(layerId: LayerId, rdd: RasterRDD[K]): Unit = {
        rdd.persist()

        val layerPath = 
          if (subDir == "")
            new Path(rootPath, catalogConfig.layerDataDir(layerId))
          else
            new Path(new Path(rootPath, subDir), catalogConfig.layerDataDir(layerId))
<<<<<<< HEAD
              val md = HadoopLayerMetaData(
        
          keyClass = classTag[K].toString, 
          rasterMetaData = rdd.metaData, 
          path = layerPath)

=======
      
        val md = HadoopLayerMetaData(layerId, rdd.metaData, layerPath)
>>>>>>> 9415d727
        val minKey = rdd.map(_._1).min
        val maxKey = rdd.map(_._1).max
        val keyBounds = KeyBounds(minKey, maxKey)

        val keyIndex = {
          val indexKeyBounds = {
            val imin = minKey.updateSpatialComponent(SpatialKey(0, 0))
            val imax = maxKey.updateSpatialComponent(SpatialKey(rdd.metaData.tileLayout.layoutCols - 1, rdd.metaData.tileLayout.layoutRows - 1))
            KeyBounds(imin, imax)
          }
          keyIndexMethod.createIndex(indexKeyBounds)
        }

        val rddWriter = implicitly[RasterRDDWriter[K]]
          .write(catalogConfig, md, keyIndex, clobber)(layerId, rdd)

        attributeStore.write(layerId, "keyIndex", keyIndex)
        attributeStore.write(layerId, "keyBounds", keyBounds)
        attributeStore.write(layerId, "metadata", md)

        rdd.unpersist(blocking = false)
      }
    }

  def readTile[K: JsonFormat: TileReader: ClassTag](layerId: LayerId): Reader[K, Tile] = 
    new Reader[K, Tile] {
      val readTile = {
        val layerMetaData = attributeStore.read[HadoopLayerMetaData](layerId, "metadata")
        val keyBounds = attributeStore.read[KeyBounds[K]](layerId, "keyBounds")
        val index = attributeStore.read[KeyIndex[K]](layerId, "keyIndex")
        implicitly[TileReader[K]].read(catalogConfig, layerMetaData, index)(_)
      }

      def read(key: K) = readTile(key)
    }
}<|MERGE_RESOLUTION|>--- conflicted
+++ resolved
@@ -62,22 +62,13 @@
   ): HadoopRasterCatalog = {
     HdfsUtils.ensurePathExists(rootPath, sc.hadoopConfiguration)
     val attributeStore = new HadoopAttributeStore(sc.hadoopConfiguration, new Path(rootPath, catalogConfig.attributeDir))
-<<<<<<< HEAD
     new HadoopRasterCatalog(rootPath, attributeStore, catalogConfig)
-=======
-    new HadoopRasterCatalog(rootPath, metaDataCatalog, attributeStore, catalogConfig)
->>>>>>> 9415d727
   }
 }
 
 class HadoopRasterCatalog(
   rootPath: Path,
-<<<<<<< HEAD
   val attributeStore: HadoopAttributeStore,
-=======
-  val metaDataCatalog: Store[LayerId, HadoopLayerMetaData],
-  attributeStore: HadoopAttributeStore,
->>>>>>> 9415d727
   catalogConfig: HadoopRasterCatalogConfig)(implicit sc: SparkContext
 ) {
 
@@ -117,17 +108,12 @@
             new Path(rootPath, catalogConfig.layerDataDir(layerId))
           else
             new Path(new Path(rootPath, subDir), catalogConfig.layerDataDir(layerId))
-<<<<<<< HEAD
-              val md = HadoopLayerMetaData(
         
+        val md = HadoopLayerMetaData(        
           keyClass = classTag[K].toString, 
           rasterMetaData = rdd.metaData, 
           path = layerPath)
 
-=======
-      
-        val md = HadoopLayerMetaData(layerId, rdd.metaData, layerPath)
->>>>>>> 9415d727
         val minKey = rdd.map(_._1).min
         val maxKey = rdd.map(_._1).max
         val keyBounds = KeyBounds(minKey, maxKey)
