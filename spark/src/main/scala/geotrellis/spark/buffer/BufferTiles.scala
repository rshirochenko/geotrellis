/*
 * Copyright 2016 Azavea
 *
 * Licensed under the Apache License, Version 2.0 (the "License");
 * you may not use this file except in compliance with the License.
 * You may obtain a copy of the License at
 *
 *     http://www.apache.org/licenses/LICENSE-2.0
 *
 * Unless required by applicable law or agreed to in writing, software
 * distributed under the License is distributed on an "AS IS" BASIS,
 * WITHOUT WARRANTIES OR CONDITIONS OF ANY KIND, either express or implied.
 * See the License for the specific language governing permissions and
 * limitations under the License.
 */

package geotrellis.spark.buffer

import geotrellis.spark._
import geotrellis.raster._
import geotrellis.raster.crop._
import geotrellis.raster.stitch._
import geotrellis.util._

import org.apache.spark.rdd.RDD
import org.apache.spark.storage.StorageLevel

import scala.reflect.ClassTag
import scala.collection.mutable.ArrayBuffer

import Direction._

object BufferTiles {

  /** Collects tile neighbors by slicing the neighboring tiles to the given
    * buffer size
    */
  def collectWithTileNeighbors[K: SpatialComponent, V <: CellGrid: (? => CropMethods[V])](
    key: K,
    tile: V,
    includeKey: SpatialKey => Boolean,
    getBufferSizes: SpatialKey => BufferSizes
  ): Seq[(K, (Direction, V))] = {
    val SpatialKey(col, row) = key.getComponent[SpatialKey]
    val parts = new ArrayBuffer[(K, (Direction, V))](9)

    val cols = tile.cols
    val rows = tile.rows

    // ex: adding "TopLeft" corner of this tile to contribute to "TopLeft" tile at key
    def addSlice(spatialKey: SpatialKey, direction: => Direction) {
      if(includeKey(spatialKey)) {
        val bufferSizes = getBufferSizes(spatialKey)

        val part: V =
          direction match {
            case CenterDirection => tile
            case RightDirection => tile.crop(0, 0, bufferSizes.right - 1, rows - 1, Crop.Options(force = true))
            case LeftDirection => tile.crop(cols - bufferSizes.left, 0, cols - 1, rows - 1, Crop.Options(force = true))
            case TopDirection => tile.crop(0, rows - bufferSizes.top, cols - 1, rows - 1, Crop.Options(force = true))
            case BottomDirection => tile.crop(0, 0, cols - 1, bufferSizes.bottom - 1, Crop.Options(force = true))
            case TopLeftDirection => tile.crop(cols - bufferSizes.left, rows - bufferSizes.top, cols - 1, rows - 1, Crop.Options(force = true))
            case TopRightDirection => tile.crop(0, rows - bufferSizes.top, bufferSizes.right - 1, rows - 1, Crop.Options(force = true))
            case BottomLeftDirection => tile.crop(cols - bufferSizes.left, 0, cols - 1, bufferSizes.bottom - 1, Crop.Options(force = true))
            case BottomRightDirection => tile.crop(0, 0, bufferSizes.right - 1, bufferSizes.bottom - 1, Crop.Options(force = true))
          }

        parts += ( (key.setComponent(spatialKey), (direction, part)) )
      }
    }

    // ex: A tile that contributes to the top (tile above it) will give up it's top slice, which will be placed at the bottom of the target focal window
    addSlice(SpatialKey(col,row), CenterDirection)

    addSlice(SpatialKey(col-1, row), RightDirection)
    addSlice(SpatialKey(col+1, row), LeftDirection)
    addSlice(SpatialKey(col, row-1), BottomDirection)
    addSlice(SpatialKey(col, row+1), TopDirection)

    addSlice(SpatialKey(col-1, row-1), BottomRightDirection)
    addSlice(SpatialKey(col+1, row-1), BottomLeftDirection)
    addSlice(SpatialKey(col+1, row+1), TopLeftDirection)
    addSlice(SpatialKey(col-1, row+1), TopRightDirection)

    parts
  }

  def bufferWithNeighbors[
    K: SpatialComponent: ClassTag,
    V <: CellGrid: Stitcher: ClassTag
  ](rdd: RDD[(K, Iterable[(Direction, V)])]): RDD[(K, BufferedTile[V])] = {
    val r = rdd
      .flatMapValues { neighbors =>
        neighbors.find( _._1 == CenterDirection) map { case (_, centerTile) =>

            val bufferSizes =
              neighbors.foldLeft(BufferSizes(0, 0, 0, 0)) { (acc, tup) =>
                val (direction, slice) = tup
                direction match {
                  case LeftDirection        => acc.copy(left = slice.cols)
                  case RightDirection       => acc.copy(right = slice.cols)
                  case TopDirection         => acc.copy(top = slice.rows)
                  case BottomDirection      => acc.copy(bottom = slice.rows)
                  case BottomRightDirection => acc.copy(bottom = slice.rows, right = slice.cols)
                  case BottomLeftDirection  => acc.copy(bottom = slice.rows, left = slice.cols)
                  case TopRightDirection    => acc.copy(top = slice.rows, right = slice.cols)
                  case TopLeftDirection     => acc.copy(top = slice.rows, left = slice.cols)
                  case _           => acc
                }
              }

          val pieces =
            neighbors.map { case (direction, slice) =>
              val (updateColMin, updateRowMin) =
                direction match {
                  case CenterDirection      => (bufferSizes.left, bufferSizes.top)
                  case LeftDirection        => (0, bufferSizes.top)
                  case RightDirection       => (bufferSizes.left + centerTile.cols, bufferSizes.top)
                  case TopDirection         => (bufferSizes.left, 0)
                  case BottomDirection      => (bufferSizes.left, bufferSizes.top + centerTile.rows)
                  case TopLeftDirection     => (0, 0)
                  case TopRightDirection    => (bufferSizes.left + centerTile.cols, 0)
                  case BottomLeftDirection  => (0, bufferSizes.top + centerTile.rows)
                  case BottomRightDirection => (bufferSizes.left + centerTile.cols, bufferSizes.top + centerTile.rows)
                }

              (slice, (updateColMin, updateRowMin))
          }

          val cols = centerTile.cols + bufferSizes.left + bufferSizes.right
          val rows = centerTile.rows + bufferSizes.top + bufferSizes.bottom

          val stitched = implicitly[Stitcher[V]].stitch(pieces, cols, rows)

          BufferedTile(stitched, GridBounds(bufferSizes.left, bufferSizes.top, cols - bufferSizes.right - 1, rows - bufferSizes.bottom - 1))
        }
    }
    r
  }

  def bufferWithNeighbors[
    K: SpatialComponent,
    V <: CellGrid: Stitcher
  ](seq: Seq[(K, Seq[(Direction, V)])]): Seq[(K, BufferedTile[V])] = {
    seq
      .flatMap { case (key, neighbors) =>
        val opt = neighbors.find(_._1 == CenterDirection).map { case (_, centerTile) =>

          val bufferSizes =
            neighbors.foldLeft(BufferSizes(0, 0, 0, 0)) { (acc, tup) =>
              val (direction, slice) = tup
              direction match {
<<<<<<< HEAD
                case LeftDirection        => acc.copy(left = slice.cols)
                case RightDirection       => acc.copy(right = slice.cols)
                case TopDirection        => acc.copy(top = slice.rows)
                case BottomDirection      => acc.copy(bottom = slice.rows)
                case BottomRightDirection => acc.copy(bottom = slice.rows, right = slice.cols)
                case BottomLeftDirection  => acc.copy(bottom = slice.rows, left = slice.cols)
                case TopRightDirection    => acc.copy(top = slice.rows, right = slice.cols)
                case TopLeftDirection     => acc.copy(top = slice.rows, left = slice.cols)
=======
                case Left        => acc.copy(left = slice.cols)
                case Right       => acc.copy(right = slice.cols)
                case Top        => acc.copy(top = slice.rows)
                case Bottom      => acc.copy(bottom = slice.rows)
                case BottomRight => acc.copy(bottom = slice.rows, right = slice.cols)
                case BottomLeft  => acc.copy(bottom = slice.rows, left = slice.cols)
                case TopRight    => acc.copy(top = slice.rows, right = slice.cols)
                case TopLeft     => acc.copy(top = slice.rows, left = slice.cols)
>>>>>>> fff29f15
                case _           => acc
              }
            }

          val pieces =
            neighbors.map { case (direction, slice) =>
              val (updateColMin, updateRowMin) =
                direction match {
                  case CenterDirection      => (bufferSizes.left, bufferSizes.top)
                  case LeftDirection        => (0, bufferSizes.top)
                  case RightDirection       => (bufferSizes.left + centerTile.cols, bufferSizes.top)
                  case TopDirection         => (bufferSizes.left, 0)
                  case BottomDirection      => (bufferSizes.left, bufferSizes.top + centerTile.rows)
                  case TopLeftDirection     => (0, 0)
                  case TopRightDirection    => (bufferSizes.left + centerTile.cols, 0)
                  case BottomLeftDirection  => (0, bufferSizes.top + centerTile.rows)
                  case BottomRightDirection => (bufferSizes.left + centerTile.cols, bufferSizes.top + centerTile.rows)
                }

              (slice, (updateColMin, updateRowMin))
            }

          val cols = centerTile.cols + bufferSizes.left + bufferSizes.right
          val rows = centerTile.rows + bufferSizes.top + bufferSizes.bottom

          val stitched = implicitly[Stitcher[V]].stitch(pieces, cols, rows)

          BufferedTile(stitched, GridBounds(bufferSizes.left, bufferSizes.top, cols - bufferSizes.right - 1, rows - bufferSizes.bottom - 1))
        }

        if(opt.isEmpty) None else Some(key -> opt.get)
      }
  }

  /**
    * Buffer the tiles of type V by a constant buffer size.
    *
    * This function will return each of the tiles with a buffer added to them by the contributions of adjacent, abutting tiles.
    *
    * @tparam         K                 The key of this tile set RDD, requiring a spatial component.
    * @tparam         V                 The tile type, requires a Stitcher[V] and implicit conversion to CropMethods[V]
    *
    * @param          rdd               The keyed tile rdd.
    * @param          bufferSize        Number of pixels to buffer the tile with. The tile will only be buffered by this amount on
    *                                   any side if there is an adjacent, abutting tile to contribute the border pixels.
    */
  def apply[
    K: SpatialComponent: ClassTag,
    V <: CellGrid: Stitcher: ClassTag: (? => CropMethods[V])
  ](rdd: RDD[(K, V)], bufferSize: Int): RDD[(K, BufferedTile[V])] =
    apply(rdd, bufferSize, GridBounds(Int.MinValue, Int.MinValue, Int.MaxValue, Int.MaxValue))

  /**
    * Buffer the tiles of type V by a constant buffer size.
    *
    * This function will return each of the tiles with a buffer added to them by the contributions of adjacent, abutting tiles.
    *
    * @tparam         K                 The key of this tile set Collection, requiring a spatial component.
    * @tparam         V                 The tile type, requires a Stitcher[V] and implicit conversion to CropMethods[V]
    *
    * @param          rdd               The keyed tile rdd.
    * @param          bufferSize        Number of pixels to buffer the tile with. The tile will only be buffered by this amount on
    *                                   any side if there is an adjacent, abutting tile to contribute the border pixels.
    */
  def apply[
    K: SpatialComponent,
    V <: CellGrid: Stitcher: (? => CropMethods[V])
  ](rdd: Seq[(K, V)], bufferSize: Int): Seq[(K, BufferedTile[V])] =
  apply(rdd, bufferSize, GridBounds(Int.MinValue, Int.MinValue, Int.MaxValue, Int.MaxValue))

  /**
    * Buffer the tiles of type V by a constant buffer size.
    *
    * This function will return each of the tiles with a buffer added to them by the contributions of adjacent, abutting tiles.
    *
    * @tparam         K                 The key of this tile set RDD, requiring a spatial component.
    * @tparam         V                 The tile type, requires a Stitcher[V] and implicit conversion to CropMethods[V]
    *
    * @param          rdd               The keyed tile rdd.
    * @param          bufferSize        Number of pixels to buffer the tile with. The tile will only be buffered by this amount on
    *                                   any side if there is an adjacent, abutting tile to contribute the border pixels.
    * @param          layerBounds       The boundries of the layer to consider for border pixel contribution. This avoids creating
    *                                   border cells from valid tiles that would be used by keys outside of the bounds (and therefore
    *                                   unused).
    */
  def apply[
    K: SpatialComponent: ClassTag,
    V <: CellGrid: Stitcher: ClassTag: (? => CropMethods[V])
  ](rdd: RDD[(K, V)], bufferSize: Int, layerBounds: GridBounds): RDD[(K, BufferedTile[V])] = {
    val bufferSizes = BufferSizes(bufferSize, bufferSize, bufferSize, bufferSize)
    val tilesAndSlivers =
      rdd
        .flatMap { case (key, tile) =>
          collectWithTileNeighbors(key, tile, { key => layerBounds.contains(key.col, key.row) }, { key => bufferSizes })
        }

    val grouped =
      rdd.partitioner match {
        case Some(partitioner) => tilesAndSlivers.groupByKey(partitioner)
        case None => tilesAndSlivers.groupByKey
      }

    bufferWithNeighbors(grouped)
  }

  /**
    * Buffer the tiles of type V by a dynamic buffer size.
    *
    * This function will return each of the tiles with a buffer added to them by the contributions of adjacent, abutting tiles.
    *
    * @tparam         K                 The key of this tile set RDD, requiring a spatial component.
    * @tparam         V                 The tile type, requires a Stitcher[V] and implicit conversion to CropMethods[V]
    *
    * @param          rdd               The keyed tile rdd.
    * @param          getBufferSizes    A function which returns the BufferSizes that should be used for a tile at this Key.
    */
  def apply[
    K: SpatialComponent: ClassTag,
    V <: CellGrid: Stitcher: ClassTag: (? => CropMethods[V])
  ](rdd: RDD[(K, V)], getBufferSizes: K => BufferSizes): RDD[(K, BufferedTile[V])] = {
    val bufferSizesPerKey =
      rdd
        .mapPartitions({ partition =>
          partition.map { case (key, _) => (key, getBufferSizes(key)) }
        }, preservesPartitioning = true)
        .persist(StorageLevel.MEMORY_ONLY)

    val result = apply(rdd, bufferSizesPerKey)
    bufferSizesPerKey.unpersist(blocking = false)
    result
  }

  /**
    * Buffer the tiles of type V by a dynamic buffer size.
    *
    * This function will return each of the tiles with a buffer added to them by the contributions of adjacent, abutting tiles.
    *
    * @tparam         K                 The key of this tile set Collection, requiring a spatial component.
    * @tparam         V                 The tile type, requires a Stitcher[V] and implicit conversion to CropMethods[V]
    *
    * @param          seq               The keyed tile rdd.
    * @param          getBufferSizes    A function which returns the BufferSizes that should be used for a tile at this Key.
    */
  def apply[
    K: SpatialComponent,
    V <: CellGrid: Stitcher: (? => CropMethods[V])
  ](seq: Seq[(K, V)], getBufferSizes: K => BufferSizes): Seq[(K, BufferedTile[V])] =
    apply(seq, seq.map { case (key, _) =>  key -> getBufferSizes(key) })

  /**
    * Buffer the tiles of type V by a dynamic buffer size.
    *
    * This function will return each of the tiles with a buffer added to them by the contributions of adjacent, abutting tiles.
    *
    * @tparam         K                        The key of this tile set RDD, requiring a spatial component.
    * @tparam         V                        The tile type, requires a Stitcher[V] and implicit conversion to CropMethods[V]
    *
    * @param          rdd                      The keyed tile rdd.
    * @param          bufferSizesPerKey        An RDD that holds the BufferSizes to use for each key.
    */
  def apply[
    K: SpatialComponent: ClassTag,
    V <: CellGrid: Stitcher: ClassTag: (? => CropMethods[V])
  ](rdd: RDD[(K, V)], bufferSizesPerKey: RDD[(K, BufferSizes)]): RDD[(K, BufferedTile[V])] = {
    val surroundingBufferSizes: RDD[(K, Map[SpatialKey, BufferSizes])] = {
      val contributingKeys: RDD[(K, (SpatialKey, BufferSizes))] =
        bufferSizesPerKey
          .flatMap { case (key, bufferSizes) =>
            val spatialKey @ SpatialKey(col, row) = key.getComponent[SpatialKey]
            Seq(
              (key, (spatialKey, bufferSizes)),

              (key.setComponent(SpatialKey(col-1, row)), (spatialKey, bufferSizes)),
              (key.setComponent(SpatialKey(col+1, row)), (spatialKey, bufferSizes)),
              (key.setComponent(SpatialKey(col, row-1)), (spatialKey, bufferSizes)),
              (key.setComponent(SpatialKey(col, row+1)), (spatialKey, bufferSizes)),

              (key.setComponent(SpatialKey(col-1, row-1)), (spatialKey, bufferSizes)),
              (key.setComponent(SpatialKey(col+1, row-1)), (spatialKey, bufferSizes)),
              (key.setComponent(SpatialKey(col+1, row+1)), (spatialKey, bufferSizes)),
              (key.setComponent(SpatialKey(col-1, row+1)), (spatialKey, bufferSizes))
            )

          }

      val grouped: RDD[(K, Iterable[(SpatialKey, BufferSizes)])] =
        rdd.partitioner match {
          case Some(partitioner) => contributingKeys.groupByKey(partitioner)
          case None => contributingKeys.groupByKey
        }

      grouped
        .mapValues { _.toMap }
    }

    val tilesAndSlivers =
      rdd
        .join(surroundingBufferSizes)
        .flatMap { case (key, (tile, bufferSizesMap)) =>
          collectWithTileNeighbors(key, tile, bufferSizesMap.contains _, bufferSizesMap)
        }

    val grouped =
      rdd.partitioner match {
        case Some(partitioner) => tilesAndSlivers.groupByKey(partitioner)
        case None => tilesAndSlivers.groupByKey
      }

    bufferWithNeighbors(grouped)
  }

  /**
    * Buffer the tiles of type V by a dynamic buffer size.
    *
    * This function will return each of the tiles with a buffer added to them by the contributions of adjacent, abutting tiles.
    *
    * @tparam         K                        The key of this tile set Collection, requiring a spatial component.
    * @tparam         V                        The tile type, requires a Stitcher[V] and implicit conversion to CropMethods[V]
    *
    * @param          seq                      The keyed tile rdd.
    * @param          bufferSizesPerKey        A Collection that holds the BufferSizes to use for each key.
    */
  def apply[
    K: SpatialComponent,
    V <: CellGrid: Stitcher: (? => CropMethods[V])
  ](seq: Seq[(K, V)], bufferSizesPerKey: Seq[(K, BufferSizes)]): Seq[(K, BufferedTile[V])] = {
    val surroundingBufferSizes: Seq[(K, Map[SpatialKey, BufferSizes])] = {
      val contributingKeys: Seq[(K, (SpatialKey, BufferSizes))] =
        bufferSizesPerKey
          .flatMap { case (key, bufferSizes) =>
            val spatialKey @ SpatialKey(col, row) = key.getComponent[SpatialKey]
            Seq(
              (key, (spatialKey, bufferSizes)),

              (key.setComponent(SpatialKey(col-1, row)), (spatialKey, bufferSizes)),
              (key.setComponent(SpatialKey(col+1, row)), (spatialKey, bufferSizes)),
              (key.setComponent(SpatialKey(col, row-1)), (spatialKey, bufferSizes)),
              (key.setComponent(SpatialKey(col, row+1)), (spatialKey, bufferSizes)),

              (key.setComponent(SpatialKey(col-1, row-1)), (spatialKey, bufferSizes)),
              (key.setComponent(SpatialKey(col+1, row-1)), (spatialKey, bufferSizes)),
              (key.setComponent(SpatialKey(col+1, row+1)), (spatialKey, bufferSizes)),
              (key.setComponent(SpatialKey(col-1, row+1)), (spatialKey, bufferSizes))
            )

          }

      contributingKeys.groupBy(_._1).mapValues { _.map(_._2).toMap }.toSeq
    }

    val grouped: Seq[(K, Seq[(Direction, V)])] =
      seq.zip(surroundingBufferSizes).flatMap { case ((key, tile), (k2, bufferSizesMap)) =>
        collectWithTileNeighbors(key, tile, bufferSizesMap.contains _, bufferSizesMap)
      }.groupBy(_._1).mapValues(_.map(_._2)).toSeq

    bufferWithNeighbors(grouped)
  }

  /**
    * Buffer the tiles of type V by a constant buffer size.
    *
    * This function will return each of the tiles with a buffer added to them by the contributions of adjacent, abutting tiles.
    *
    * @tparam         K                 The key of this tile set RDD, requiring a spatial component.
    * @tparam         V                 The tile type, requires a Stitcher[V] and implicit conversion to CropMethods[V]
    *
    * @param          seq               The keyed tile collection.
    * @param          bufferSize        Number of pixels to buffer the tile with. The tile will only be buffered by this amount on
    *                                   any side if there is an adjacent, abutting tile to contribute the border pixels.
    * @param          layerBounds       The boundries of the layer to consider for border pixel contribution. This avoids creating
    *                                   border cells from valid tiles that would be used by keys outside of the bounds (and therefore
    *                                   unused).
    */
  def apply[
  K: SpatialComponent,
  V <: CellGrid: Stitcher: (? => CropMethods[V])
  ](seq: Seq[(K, V)], bufferSize: Int, layerBounds: GridBounds): Seq[(K, BufferedTile[V])] = {
    val bufferSizes = BufferSizes(bufferSize, bufferSize, bufferSize, bufferSize)
    val grouped: Seq[(K, Seq[(Direction, V)])] =
      seq
        .flatMap { case (key, tile) =>
          collectWithTileNeighbors(key, tile, { key => layerBounds.contains(key.col, key.row) }, { key => bufferSizes })
        }.groupBy(_._1).mapValues { _.map(_._2) }.toSeq

    bufferWithNeighbors(grouped)
  }
}<|MERGE_RESOLUTION|>--- conflicted
+++ resolved
@@ -54,15 +54,15 @@
 
         val part: V =
           direction match {
-            case CenterDirection => tile
-            case RightDirection => tile.crop(0, 0, bufferSizes.right - 1, rows - 1, Crop.Options(force = true))
-            case LeftDirection => tile.crop(cols - bufferSizes.left, 0, cols - 1, rows - 1, Crop.Options(force = true))
-            case TopDirection => tile.crop(0, rows - bufferSizes.top, cols - 1, rows - 1, Crop.Options(force = true))
-            case BottomDirection => tile.crop(0, 0, cols - 1, bufferSizes.bottom - 1, Crop.Options(force = true))
-            case TopLeftDirection => tile.crop(cols - bufferSizes.left, rows - bufferSizes.top, cols - 1, rows - 1, Crop.Options(force = true))
-            case TopRightDirection => tile.crop(0, rows - bufferSizes.top, bufferSizes.right - 1, rows - 1, Crop.Options(force = true))
-            case BottomLeftDirection => tile.crop(cols - bufferSizes.left, 0, cols - 1, bufferSizes.bottom - 1, Crop.Options(force = true))
-            case BottomRightDirection => tile.crop(0, 0, bufferSizes.right - 1, bufferSizes.bottom - 1, Crop.Options(force = true))
+            case Center => tile
+            case Right => tile.crop(0, 0, bufferSizes.right - 1, rows - 1, Crop.Options(force = true))
+            case Left => tile.crop(cols - bufferSizes.left, 0, cols - 1, rows - 1, Crop.Options(force = true))
+            case Top => tile.crop(0, rows - bufferSizes.top, cols - 1, rows - 1, Crop.Options(force = true))
+            case Bottom => tile.crop(0, 0, cols - 1, bufferSizes.bottom - 1, Crop.Options(force = true))
+            case TopLeft => tile.crop(cols - bufferSizes.left, rows - bufferSizes.top, cols - 1, rows - 1, Crop.Options(force = true))
+            case TopRight => tile.crop(0, rows - bufferSizes.top, bufferSizes.right - 1, rows - 1, Crop.Options(force = true))
+            case BottomLeft => tile.crop(cols - bufferSizes.left, 0, cols - 1, bufferSizes.bottom - 1, Crop.Options(force = true))
+            case BottomRight => tile.crop(0, 0, bufferSizes.right - 1, bufferSizes.bottom - 1, Crop.Options(force = true))
           }
 
         parts += ( (key.setComponent(spatialKey), (direction, part)) )
@@ -70,17 +70,17 @@
     }
 
     // ex: A tile that contributes to the top (tile above it) will give up it's top slice, which will be placed at the bottom of the target focal window
-    addSlice(SpatialKey(col,row), CenterDirection)
-
-    addSlice(SpatialKey(col-1, row), RightDirection)
-    addSlice(SpatialKey(col+1, row), LeftDirection)
-    addSlice(SpatialKey(col, row-1), BottomDirection)
-    addSlice(SpatialKey(col, row+1), TopDirection)
-
-    addSlice(SpatialKey(col-1, row-1), BottomRightDirection)
-    addSlice(SpatialKey(col+1, row-1), BottomLeftDirection)
-    addSlice(SpatialKey(col+1, row+1), TopLeftDirection)
-    addSlice(SpatialKey(col-1, row+1), TopRightDirection)
+    addSlice(SpatialKey(col,row), Center)
+
+    addSlice(SpatialKey(col-1, row), Right)
+    addSlice(SpatialKey(col+1, row), Left)
+    addSlice(SpatialKey(col, row-1), Bottom)
+    addSlice(SpatialKey(col, row+1), Top)
+
+    addSlice(SpatialKey(col-1, row-1), BottomRight)
+    addSlice(SpatialKey(col+1, row-1), BottomLeft)
+    addSlice(SpatialKey(col+1, row+1), TopLeft)
+    addSlice(SpatialKey(col-1, row+1), TopRight)
 
     parts
   }
@@ -91,20 +91,20 @@
   ](rdd: RDD[(K, Iterable[(Direction, V)])]): RDD[(K, BufferedTile[V])] = {
     val r = rdd
       .flatMapValues { neighbors =>
-        neighbors.find( _._1 == CenterDirection) map { case (_, centerTile) =>
+        neighbors.find( _._1 == Center) map { case (_, centerTile) =>
 
             val bufferSizes =
               neighbors.foldLeft(BufferSizes(0, 0, 0, 0)) { (acc, tup) =>
                 val (direction, slice) = tup
                 direction match {
-                  case LeftDirection        => acc.copy(left = slice.cols)
-                  case RightDirection       => acc.copy(right = slice.cols)
-                  case TopDirection         => acc.copy(top = slice.rows)
-                  case BottomDirection      => acc.copy(bottom = slice.rows)
-                  case BottomRightDirection => acc.copy(bottom = slice.rows, right = slice.cols)
-                  case BottomLeftDirection  => acc.copy(bottom = slice.rows, left = slice.cols)
-                  case TopRightDirection    => acc.copy(top = slice.rows, right = slice.cols)
-                  case TopLeftDirection     => acc.copy(top = slice.rows, left = slice.cols)
+                  case Left        => acc.copy(left = slice.cols)
+                  case Right       => acc.copy(right = slice.cols)
+                  case Top         => acc.copy(top = slice.rows)
+                  case Bottom      => acc.copy(bottom = slice.rows)
+                  case BottomRight => acc.copy(bottom = slice.rows, right = slice.cols)
+                  case BottomLeft  => acc.copy(bottom = slice.rows, left = slice.cols)
+                  case TopRight    => acc.copy(top = slice.rows, right = slice.cols)
+                  case TopLeft     => acc.copy(top = slice.rows, left = slice.cols)
                   case _           => acc
                 }
               }
@@ -113,15 +113,15 @@
             neighbors.map { case (direction, slice) =>
               val (updateColMin, updateRowMin) =
                 direction match {
-                  case CenterDirection      => (bufferSizes.left, bufferSizes.top)
-                  case LeftDirection        => (0, bufferSizes.top)
-                  case RightDirection       => (bufferSizes.left + centerTile.cols, bufferSizes.top)
-                  case TopDirection         => (bufferSizes.left, 0)
-                  case BottomDirection      => (bufferSizes.left, bufferSizes.top + centerTile.rows)
-                  case TopLeftDirection     => (0, 0)
-                  case TopRightDirection    => (bufferSizes.left + centerTile.cols, 0)
-                  case BottomLeftDirection  => (0, bufferSizes.top + centerTile.rows)
-                  case BottomRightDirection => (bufferSizes.left + centerTile.cols, bufferSizes.top + centerTile.rows)
+                  case Center      => (bufferSizes.left, bufferSizes.top)
+                  case Left        => (0, bufferSizes.top)
+                  case Right       => (bufferSizes.left + centerTile.cols, bufferSizes.top)
+                  case Top         => (bufferSizes.left, 0)
+                  case Bottom      => (bufferSizes.left, bufferSizes.top + centerTile.rows)
+                  case TopLeft     => (0, 0)
+                  case TopRight    => (bufferSizes.left + centerTile.cols, 0)
+                  case BottomLeft  => (0, bufferSizes.top + centerTile.rows)
+                  case BottomRight => (bufferSizes.left + centerTile.cols, bufferSizes.top + centerTile.rows)
                 }
 
               (slice, (updateColMin, updateRowMin))
@@ -144,22 +144,12 @@
   ](seq: Seq[(K, Seq[(Direction, V)])]): Seq[(K, BufferedTile[V])] = {
     seq
       .flatMap { case (key, neighbors) =>
-        val opt = neighbors.find(_._1 == CenterDirection).map { case (_, centerTile) =>
+        val opt = neighbors.find(_._1 == Center).map { case (_, centerTile) =>
 
           val bufferSizes =
             neighbors.foldLeft(BufferSizes(0, 0, 0, 0)) { (acc, tup) =>
               val (direction, slice) = tup
               direction match {
-<<<<<<< HEAD
-                case LeftDirection        => acc.copy(left = slice.cols)
-                case RightDirection       => acc.copy(right = slice.cols)
-                case TopDirection        => acc.copy(top = slice.rows)
-                case BottomDirection      => acc.copy(bottom = slice.rows)
-                case BottomRightDirection => acc.copy(bottom = slice.rows, right = slice.cols)
-                case BottomLeftDirection  => acc.copy(bottom = slice.rows, left = slice.cols)
-                case TopRightDirection    => acc.copy(top = slice.rows, right = slice.cols)
-                case TopLeftDirection     => acc.copy(top = slice.rows, left = slice.cols)
-=======
                 case Left        => acc.copy(left = slice.cols)
                 case Right       => acc.copy(right = slice.cols)
                 case Top        => acc.copy(top = slice.rows)
@@ -168,7 +158,6 @@
                 case BottomLeft  => acc.copy(bottom = slice.rows, left = slice.cols)
                 case TopRight    => acc.copy(top = slice.rows, right = slice.cols)
                 case TopLeft     => acc.copy(top = slice.rows, left = slice.cols)
->>>>>>> fff29f15
                 case _           => acc
               }
             }
@@ -177,15 +166,15 @@
             neighbors.map { case (direction, slice) =>
               val (updateColMin, updateRowMin) =
                 direction match {
-                  case CenterDirection      => (bufferSizes.left, bufferSizes.top)
-                  case LeftDirection        => (0, bufferSizes.top)
-                  case RightDirection       => (bufferSizes.left + centerTile.cols, bufferSizes.top)
-                  case TopDirection         => (bufferSizes.left, 0)
-                  case BottomDirection      => (bufferSizes.left, bufferSizes.top + centerTile.rows)
-                  case TopLeftDirection     => (0, 0)
-                  case TopRightDirection    => (bufferSizes.left + centerTile.cols, 0)
-                  case BottomLeftDirection  => (0, bufferSizes.top + centerTile.rows)
-                  case BottomRightDirection => (bufferSizes.left + centerTile.cols, bufferSizes.top + centerTile.rows)
+                  case Center      => (bufferSizes.left, bufferSizes.top)
+                  case Left        => (0, bufferSizes.top)
+                  case Right       => (bufferSizes.left + centerTile.cols, bufferSizes.top)
+                  case Top         => (bufferSizes.left, 0)
+                  case Bottom      => (bufferSizes.left, bufferSizes.top + centerTile.rows)
+                  case TopLeft     => (0, 0)
+                  case TopRight    => (bufferSizes.left + centerTile.cols, 0)
+                  case BottomLeft  => (0, bufferSizes.top + centerTile.rows)
+                  case BottomRight => (bufferSizes.left + centerTile.cols, bufferSizes.top + centerTile.rows)
                 }
 
               (slice, (updateColMin, updateRowMin))
