package geotrellis.spark.ingest

import geotrellis.raster.resample.{NearestNeighbor, ResampleMethod}
import geotrellis.spark._
import geotrellis.spark.tiling._
import geotrellis.spark.reproject._
import geotrellis.raster._
import geotrellis.proj4._
import org.apache.spark.Partitioner
import org.apache.spark.rdd._
import org.apache.spark.storage.StorageLevel
import scala.reflect.ClassTag

<<<<<<< HEAD
object MultiBandIngest{
  def apply[T: ProjectedExtentComponent: ClassTag: ? => TilerKeyMethods[T, K], K: SpatialComponent: ClassTag](
=======
object MultibandIngest{
  def apply[T: IngestKey: ClassTag: ? => TilerKeyMethods[T, K], K: SpatialComponent: ClassTag](
>>>>>>> 6c260e68
    sourceTiles: RDD[(T, MultiBandTile)],
    destCRS: CRS,
    layoutScheme: LayoutScheme,
    pyramid: Boolean = false,
    cacheLevel: StorageLevel = StorageLevel.NONE,
    resampleMethod: ResampleMethod = NearestNeighbor,
    partitioner: Option[Partitioner] = None)
    (sink: (MultiBandRasterRDD[K], Int) => Unit): Unit =
  {
    val reprojectedTiles = sourceTiles.reproject(destCRS, resampleMethod).cache()
    val (zoom, rasterMetaData) =
      RasterMetaData.fromRdd(reprojectedTiles, destCRS, layoutScheme)(_.projectedExtent.extent)
    val tiledRdd = sourceTiles.cutTiles(rasterMetaData, resampleMethod).cache()
    val rasterRdd = new ContextRDD(tiledRdd, rasterMetaData)

    def buildPyramid(zoom: Int, rdd: MultiBandRasterRDD[K]): List[(Int, MultiBandRasterRDD[K])] = {
      if (zoom > 1) {
        rdd.persist(cacheLevel)
        sink(rdd, zoom)
        val pyramidLevel @ (nextZoom, nextRdd) = Pyramid.up(rdd, layoutScheme, zoom, partitioner)
        pyramidLevel :: buildPyramid(nextZoom, nextRdd)
      } else
        List((zoom, rdd))
    }

    if (pyramid)
      buildPyramid(zoom, rasterRdd)
        .foreach { case (z, rdd) => rdd.unpersist(true) }
    else
      sink(rasterRdd, zoom)

  }
}<|MERGE_RESOLUTION|>--- conflicted
+++ resolved
@@ -11,13 +11,8 @@
 import org.apache.spark.storage.StorageLevel
 import scala.reflect.ClassTag
 
-<<<<<<< HEAD
-object MultiBandIngest{
+object MultiBandIngest {
   def apply[T: ProjectedExtentComponent: ClassTag: ? => TilerKeyMethods[T, K], K: SpatialComponent: ClassTag](
-=======
-object MultibandIngest{
-  def apply[T: IngestKey: ClassTag: ? => TilerKeyMethods[T, K], K: SpatialComponent: ClassTag](
->>>>>>> 6c260e68
     sourceTiles: RDD[(T, MultiBandTile)],
     destCRS: CRS,
     layoutScheme: LayoutScheme,
