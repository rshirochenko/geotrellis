package geotrellis.spark.op.local

import scala.collection.immutable.Map

import geotrellis.raster._
import geotrellis.raster.op.local.Majority

import geotrellis.spark._

trait MajorityRasterRDDMethods[K] extends RasterRDDMethods[K] {
  /**
    * Assigns to each cell the value within the given rasters that is the
    * most numerous.
    */
  def localMajority(others: Traversable[RasterRDD[K]]): RasterRDD[K] =
<<<<<<< HEAD
    rasterRDD.combineRows(others.toSeq) {
=======
    rasterRDD.combinePairs(others.toSeq) {
>>>>>>> 4f627f3a
      case tiles =>
        (tiles.head.id, Majority(tiles.map(_.tile)))
    }
  /**
    * Assigns to each cell the value within the given rasters that is the
    * most numerous.
    */
  def localMajority(rs: RasterRDD[K]*): RasterRDD[K] =
    localMajority(rs)
  /**
    * Assigns to each cell the value within the given rasters that is the
    * nth most numerous.
    */
  def localMajority(n: Int, others: Traversable[RasterRDD[K]]): RasterRDD[K] =
<<<<<<< HEAD
    rasterRDD.combineRows(others.toSeq) {
=======
    rasterRDD.combinePairs(others.toSeq) {
>>>>>>> 4f627f3a
      case tiles =>
        (tiles.head.id, Majority(n, tiles.map(_.tile)))
    }

  /**
    * Assigns to each cell the value within the given rasters that is the
    * nth most numerous.
    */
  def localMajority(n: Int, rs: RasterRDD[K]*): RasterRDD[K] =
    localMajority(n, rs)
}<|MERGE_RESOLUTION|>--- conflicted
+++ resolved
@@ -13,11 +13,7 @@
     * most numerous.
     */
   def localMajority(others: Traversable[RasterRDD[K]]): RasterRDD[K] =
-<<<<<<< HEAD
-    rasterRDD.combineRows(others.toSeq) {
-=======
     rasterRDD.combinePairs(others.toSeq) {
->>>>>>> 4f627f3a
       case tiles =>
         (tiles.head.id, Majority(tiles.map(_.tile)))
     }
@@ -32,11 +28,7 @@
     * nth most numerous.
     */
   def localMajority(n: Int, others: Traversable[RasterRDD[K]]): RasterRDD[K] =
-<<<<<<< HEAD
-    rasterRDD.combineRows(others.toSeq) {
-=======
     rasterRDD.combinePairs(others.toSeq) {
->>>>>>> 4f627f3a
       case tiles =>
         (tiles.head.id, Majority(n, tiles.map(_.tile)))
     }
