package geotrellis.spark.op.local

import geotrellis.spark._
import geotrellis.raster.op.local.Greater

trait GreaterRasterRDDMethods[K] extends RasterRDDMethods[K] {
  /**
    * Returns a RasterRDD with data of TypeBit, where cell values equal 1 if
    * the corresponding cell value of the input raster is greater than the input
    * integer, else 0.
    */
  def localGreater(i: Int): RasterRDD[K] = 
    rasterRDD
<<<<<<< HEAD
      .mapRows { case (t, r) =>
=======
      .mapPairs { case (t, r) =>
>>>>>>> 4f627f3a
        (t, Greater(r, i))
      }

  /**
    * Returns a RasterRDD with data of TypeBit, where cell values equal 1 if
    * the corresponding cell value of the input raster is greater than the input
    * integer, else 0.
    */
  def localGreaterRightAssociative(i: Int): RasterRDD[K] = 
    rasterRDD
<<<<<<< HEAD
      .mapRows { case (t, r) =>
=======
      .mapPairs { case (t, r) =>
>>>>>>> 4f627f3a
        (t, Greater(i, r))
      }

  /**
    * Returns a RasterRDD with data of TypeBit, where cell values equal 1 if
    * the corresponding cell value of the input raster is greater than the input
    * integer, else 0.
    */
  def >(i: Int): RasterRDD[K] = localGreater(i)

  /**
    * Returns a RasterRDD with data of TypeBit, where cell values equal 1 if
    * the corresponding cell value of the input raster is greater than the input
    * integer, else 0.
    *
    * @note Syntax has double '>' due to '>:' operator being reserved in Scala.
    */
  def >>:(i: Int): RasterRDD[K] = localGreaterRightAssociative(i)

  /**
    * Returns a RasterRDD with data of TypeBit, where cell values equal 1 if
    * the corresponding cell value of the input raster is greater than the input
    * double, else 0.
    */
  def localGreater(d: Double): RasterRDD[K] = 
    rasterRDD
<<<<<<< HEAD
      .mapRows { case (t, r) =>
=======
      .mapPairs { case (t, r) =>
>>>>>>> 4f627f3a
        (t, Greater(r, d))
      }

  /**
    * Returns a RasterRDD with data of TypeBit, where cell values equal 1 if
    * the corresponding cell value of the input raster is greater than the input
    * double, else 0.
    */
  def localGreaterRightAssociative(d: Double): RasterRDD[K] = 
    rasterRDD
<<<<<<< HEAD
      .mapRows { case (t, r) =>
=======
      .mapPairs { case (t, r) =>
>>>>>>> 4f627f3a
        (t, Greater(d, r))
      }

  /**
    * Returns a RasterRDD with data of TypeBit, where cell values equal 1 if
    * the corresponding cell value of the input raster is greater than the input
    * double, else 0.
    */
  def >(d: Double): RasterRDD[K] = localGreater(d)

  /**
    * Returns a RasterRDD with data of TypeBit, where cell values equal 1 if
    * the corresponding cell value of the input raster is greater than the input
    * double, else 0.
    *
    * @note Syntax has double '>' due to '>:' operator being reserved in Scala.
    */
  def >>:(d: Double): RasterRDD[K] = localGreaterRightAssociative(d)

  /**
    * Returns a RasterRDD with data of TypeBit, where cell values equal 1 if
    * the corresponding cell valued of the rasters are greater than the next
    * raster, else 0.
    */
  def localGreater(other: RasterRDD[K]): RasterRDD[K] = 
    rasterRDD
<<<<<<< HEAD
      .combineRows(other) { case ((t1, r1), (t2, r2)) =>
=======
      .combinePairs(other) { case ((t1, r1), (t2, r2)) =>
>>>>>>> 4f627f3a
        (t1, Greater(r1, r2))
      }

  /**
    * Returns a RasterRDD with data of TypeBit, where cell values equal 1 if
    * the corresponding cell valued of the raster are greater than the next
    * raster, else 0.
    */
  def >(other: RasterRDD[K]): RasterRDD[K] = localGreater(other)
}<|MERGE_RESOLUTION|>--- conflicted
+++ resolved
@@ -11,11 +11,7 @@
     */
   def localGreater(i: Int): RasterRDD[K] = 
     rasterRDD
-<<<<<<< HEAD
-      .mapRows { case (t, r) =>
-=======
       .mapPairs { case (t, r) =>
->>>>>>> 4f627f3a
         (t, Greater(r, i))
       }
 
@@ -26,11 +22,7 @@
     */
   def localGreaterRightAssociative(i: Int): RasterRDD[K] = 
     rasterRDD
-<<<<<<< HEAD
-      .mapRows { case (t, r) =>
-=======
       .mapPairs { case (t, r) =>
->>>>>>> 4f627f3a
         (t, Greater(i, r))
       }
 
@@ -57,11 +49,7 @@
     */
   def localGreater(d: Double): RasterRDD[K] = 
     rasterRDD
-<<<<<<< HEAD
-      .mapRows { case (t, r) =>
-=======
       .mapPairs { case (t, r) =>
->>>>>>> 4f627f3a
         (t, Greater(r, d))
       }
 
@@ -72,11 +60,7 @@
     */
   def localGreaterRightAssociative(d: Double): RasterRDD[K] = 
     rasterRDD
-<<<<<<< HEAD
-      .mapRows { case (t, r) =>
-=======
       .mapPairs { case (t, r) =>
->>>>>>> 4f627f3a
         (t, Greater(d, r))
       }
 
@@ -103,11 +87,7 @@
     */
   def localGreater(other: RasterRDD[K]): RasterRDD[K] = 
     rasterRDD
-<<<<<<< HEAD
-      .combineRows(other) { case ((t1, r1), (t2, r2)) =>
-=======
       .combinePairs(other) { case ((t1, r1), (t2, r2)) =>
->>>>>>> 4f627f3a
         (t1, Greater(r1, r2))
       }
 
