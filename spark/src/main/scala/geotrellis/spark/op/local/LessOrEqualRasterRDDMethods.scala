--- conflicted
+++ resolved
@@ -10,22 +10,14 @@
     * the input integer, else 0.
     */
   def localLessOrEqual(i: Int): RasterRDD[K] =
-<<<<<<< HEAD
-    rasterRDD.mapRows { case (t, r) => (t, LessOrEqual(r, i)) }
-=======
     rasterRDD.mapPairs { case (t, r) => (t, LessOrEqual(r, i)) }
->>>>>>> 4f627f3a
   /**
     * Returns a Tile with data of TypeBit, where cell values equal 1 if
     * the corresponding cell value of the input raster is less than or equal to
     * the input integer, else 0.
     */
   def localLessOrEqualRightAssociative(i: Int): RasterRDD[K] =
-<<<<<<< HEAD
-    rasterRDD.mapRows { case (t, r) => (t, LessOrEqual(i, r)) }
-=======
     rasterRDD.mapPairs { case (t, r) => (t, LessOrEqual(i, r)) }
->>>>>>> 4f627f3a
   /**
     * Returns a Tile with data of TypeBit, where cell values equal 1 if
     * the corresponding cell value of the input raster is less than or equal to
@@ -44,22 +36,14 @@
     * the input double, else 0.
     */
   def localLessOrEqual(d: Double): RasterRDD[K] =
-<<<<<<< HEAD
-    rasterRDD.mapRows { case (t, r) => (t, LessOrEqual(r, d)) }
-=======
     rasterRDD.mapPairs { case (t, r) => (t, LessOrEqual(r, d)) }
->>>>>>> 4f627f3a
   /**
     * Returns a Tile with data of TypeBit, where cell values equal 1 if
     * the corresponding cell value of the input raster is less than or equal to
     * the input double, else 0.
     */
   def localLessOrEqualRightAssociative(d: Double): RasterRDD[K] =
-<<<<<<< HEAD
-    rasterRDD.mapRows { case (t, r) => (t, LessOrEqual(d, r)) }
-=======
     rasterRDD.mapPairs { case (t, r) => (t, LessOrEqual(d, r)) }
->>>>>>> 4f627f3a
   /**
     * Returns a Tile with data of TypeBit, where cell values equal 1 if
     * the corresponding cell value of the input raster is less than or equal to
@@ -77,11 +61,7 @@
     * the corresponding cell valued of the rasters are less than or equal to the
     * next raster, else 0.
     */
-<<<<<<< HEAD
-  def localLessOrEqual(other: RasterRDD[K]): RasterRDD[K] = rasterRDD.combineRows(other) {
-=======
   def localLessOrEqual(other: RasterRDD[K]): RasterRDD[K] = rasterRDD.combinePairs(other) {
->>>>>>> 4f627f3a
     case ((t1, r1), (t2, r2)) => (t1, LessOrEqual(r1, r2))
   }
   /**
