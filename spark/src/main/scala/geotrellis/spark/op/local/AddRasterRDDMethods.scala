package geotrellis.spark.op.local

import geotrellis.spark._
import geotrellis.raster._
import geotrellis.raster.op.local.Add

trait AddRasterRDDMethods[K] extends RasterRDDMethods[K] {
  /** Add a constant Int value to each cell. */
  def localAdd(i: Int): RasterRDD[K] =
<<<<<<< HEAD
    rasterRDD.mapRows { case (t, r) => (t, Add(r, i)) }
=======
    rasterRDD.mapPairs { case (t, r) => (t, Add(r, i)) }
>>>>>>> 4f627f3a

  /** Add a constant Int value to each cell. */
  def +(i: Int): RasterRDD[K] = localAdd(i)

  /** Add a constant Int value to each cell. */
  def +:(i: Int): RasterRDD[K] = localAdd(i)

  /** Add a constant Double value to each cell. */
  def localAdd(d: Double): RasterRDD[K] =
<<<<<<< HEAD
    rasterRDD.mapRows { case (t, r) => (t, Add(r, d)) }
=======
    rasterRDD.mapPairs { case (t, r) => (t, Add(r, d)) }
>>>>>>> 4f627f3a

  /** Add a constant Double value to each cell. */
  def +(d: Double): RasterRDD[K] = localAdd(d)

  /** Add a constant Double value to each cell. */
  def +:(d: Double): RasterRDD[K] = localAdd(d)

  /** Add the values of each cell in each raster.  */
  def localAdd(other: RasterRDD[K]): RasterRDD[K] =
    rasterRDD
<<<<<<< HEAD
      .combineRows(other) { case ((t1, r1), (t2, r2)) =>
=======
      .combinePairs(other) { case ((t1, r1), (t2, r2)) =>
>>>>>>> 4f627f3a
        (t1, Add(r1, r2))
      }

  /** Add the values of each cell in each raster. */
  def +(other: RasterRDD[K]): RasterRDD[K] = localAdd(other)

  def localAdd(others: Traversable[RasterRDD[K]]): RasterRDD[K] =
    rasterRDD
<<<<<<< HEAD
      .combineRows(others.toSeq) { case tiles: Seq[(K, Tile)] =>
=======
      .combinePairs(others.toSeq) { case tiles: Seq[(K, Tile)] =>
>>>>>>> 4f627f3a
        (tiles.head.id, Add(tiles.map(_.tile)))
      }

  def +(others: Traversable[RasterRDD[K]]): RasterRDD[K] = localAdd(others)
}<|MERGE_RESOLUTION|>--- conflicted
+++ resolved
@@ -7,11 +7,7 @@
 trait AddRasterRDDMethods[K] extends RasterRDDMethods[K] {
   /** Add a constant Int value to each cell. */
   def localAdd(i: Int): RasterRDD[K] =
-<<<<<<< HEAD
-    rasterRDD.mapRows { case (t, r) => (t, Add(r, i)) }
-=======
     rasterRDD.mapPairs { case (t, r) => (t, Add(r, i)) }
->>>>>>> 4f627f3a
 
   /** Add a constant Int value to each cell. */
   def +(i: Int): RasterRDD[K] = localAdd(i)
@@ -21,11 +17,7 @@
 
   /** Add a constant Double value to each cell. */
   def localAdd(d: Double): RasterRDD[K] =
-<<<<<<< HEAD
-    rasterRDD.mapRows { case (t, r) => (t, Add(r, d)) }
-=======
     rasterRDD.mapPairs { case (t, r) => (t, Add(r, d)) }
->>>>>>> 4f627f3a
 
   /** Add a constant Double value to each cell. */
   def +(d: Double): RasterRDD[K] = localAdd(d)
@@ -36,11 +28,7 @@
   /** Add the values of each cell in each raster.  */
   def localAdd(other: RasterRDD[K]): RasterRDD[K] =
     rasterRDD
-<<<<<<< HEAD
-      .combineRows(other) { case ((t1, r1), (t2, r2)) =>
-=======
       .combinePairs(other) { case ((t1, r1), (t2, r2)) =>
->>>>>>> 4f627f3a
         (t1, Add(r1, r2))
       }
 
@@ -49,11 +37,7 @@
 
   def localAdd(others: Traversable[RasterRDD[K]]): RasterRDD[K] =
     rasterRDD
-<<<<<<< HEAD
-      .combineRows(others.toSeq) { case tiles: Seq[(K, Tile)] =>
-=======
       .combinePairs(others.toSeq) { case tiles: Seq[(K, Tile)] =>
->>>>>>> 4f627f3a
         (tiles.head.id, Add(tiles.map(_.tile)))
       }
 
