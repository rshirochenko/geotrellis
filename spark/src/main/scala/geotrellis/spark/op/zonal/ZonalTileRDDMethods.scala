--- conflicted
+++ resolved
@@ -27,22 +27,13 @@
     res
   }
 
-<<<<<<< HEAD
-  def zonalHistogram(zonesRasterRDD: Self, partitioner: Option[Partitioner] = None): Map[Int, Histogram] =
+  def zonalHistogram(zonesRasterRDD: RDD[(K, Tile)], partitioner: Option[Partitioner] = None): Map[Int, Histogram] =
     partitioner
       .fold(self.join(zonesRasterRDD))(self.join(zonesRasterRDD, _))
       .map((t: (K, (Tile, Tile))) => ZonalHistogram(t._2._1, t._2._2))
       .fold(Map[Int, Histogram]())(mergeMaps)
 
-  def zonalPercentage(zonesRasterRDD: Self, partitioner: Option[Partitioner] = None): RDD[(K, Tile)] = {
-=======
-  def zonalHistogram(zonesRasterRDD: RDD[(K, Tile)]): Map[Int, Histogram] =
-    self.join(zonesRasterRDD)
-      .map((t: (K, (Tile, Tile))) => ZonalHistogram(t._2._1, t._2._2))
-      .fold(Map[Int, Histogram]())(mergeMaps)
-
-  def zonalPercentage(zonesRasterRDD: RDD[(K, Tile)]) = {
->>>>>>> 629ca364
+  def zonalPercentage(zonesRasterRDD: RDD[(K, Tile)], partitioner: Option[Partitioner] = None): RDD[(K, Tile)] = {
     val sc = self.sparkContext
     val zoneHistogramMap = zonalHistogram(zonesRasterRDD, partitioner)
     val zoneSumMap = zoneHistogramMap.map { case (k, v) => k -> v.getTotalCount }
