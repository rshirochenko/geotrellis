import Dependencies._

name := "geotrellis-slick"
libraryDependencies := Seq(
  slickPG,
<<<<<<< HEAD
  postgresql,
=======
  slf4jApi,
>>>>>>> 6d3dabae
  scalatest % "test")<|MERGE_RESOLUTION|>--- conflicted
+++ resolved
@@ -3,9 +3,5 @@
 name := "geotrellis-slick"
 libraryDependencies := Seq(
   slickPG,
-<<<<<<< HEAD
-  postgresql,
-=======
-  slf4jApi,
->>>>>>> 6d3dabae
-  scalatest % "test")+  scalatest % "test"
+)