--- conflicted
+++ resolved
@@ -10,14 +10,7 @@
 ./sbt "project vector-testkit" publish-local && \
 ./sbt "project raster" publish-local && \
 ./sbt "project raster-testkit" publish-local && \
-<<<<<<< HEAD
-./sbt "project s3" publish-local && \
-./sbt "project s3-testkit" publish-local && \
-./sbt "project geowave" publish-local && \
-./sbt "project shapefile" publish-local && \
-=======
 ./sbt "project vectortile" publish-local && \
->>>>>>> b3209f93
 ./sbt "project slick" publish-local && \
 ./sbt "project spark" publish-local && \
 ./sbt "project spark-testkit" publish-local && \
@@ -29,4 +22,5 @@
 ./sbt "project geotools" publish-local && \
 ./sbt "project geowave" publish-local && \
 ./sbt "project hbase" publish-local && \
-./sbt "project s3" publish-local+./sbt "project s3" publish-local
+./sbt "project s3-testkit" publish-local && 