--- conflicted
+++ resolved
@@ -105,13 +105,10 @@
       o,A,A,A,A,A,A,A,A,o)
 
     val tile = ByteArrayTile(byteArr, cols, rows)
-<<<<<<< HEAD
-    ArgWriter(TypeByte).write("/tmp/fooc-int8.arg", tile, extent, "fooc-int8")
-    val r2 = loadRaster("/tmp/fooc-int8.json")
-=======
+
     ArgWriter(ByteConstantNoDataCellType).write("/tmp/fooc-int8.arg", tile, extent, "fooc-int8")
     val r2 = loadRaster("/tmp/fooc-int8.arg")
->>>>>>> d289ac70
+
     assert(r2.toArrayTile === tile.toArrayTile)
   }
 
