#!/bin/bash

<<<<<<< HEAD
./sbt "project macros" +publish-local & ./sbt "project vector" +publish-local & ./sbt "project proj4" +publish-local & ./sbt "project raster" +publish-local & ./sbt "project engine" +publish-local & ./sbt "project testkit" +publish-local & ./sbt "project services" +publish-local & ./sbt "project jetty" +publish-local & ./sbt "project spark" +publish-local & ./sbt "project gdal" +publish-local & ./sbt "project geotools" +publish-local & ./sbt "project slick" +publish-local
=======
./sbt "project macros" +publish-local && ./sbt "project vector" +publish-local && ./sbt "project proj4" +publish-local && ./sbt "project raster" +publish-local && ./sbt "project index" +publish-local && ./sbt "project engine" +publish-local && ./sbt "project testkit" +publish-local && ./sbt "project services" +publish-local && ./sbt "project jetty" +publish-local && ./sbt "project spark" +publish-local && ./sbt "project gdal" +publish-local && ./sbt "project geotools" +publish-local && ./sbt "project slick" +publish-local
>>>>>>> 4c31fb78
<|MERGE_RESOLUTION|>--- conflicted
+++ resolved
@@ -1,7 +1,3 @@
 #!/bin/bash
 
-<<<<<<< HEAD
-./sbt "project macros" +publish-local & ./sbt "project vector" +publish-local & ./sbt "project proj4" +publish-local & ./sbt "project raster" +publish-local & ./sbt "project engine" +publish-local & ./sbt "project testkit" +publish-local & ./sbt "project services" +publish-local & ./sbt "project jetty" +publish-local & ./sbt "project spark" +publish-local & ./sbt "project gdal" +publish-local & ./sbt "project geotools" +publish-local & ./sbt "project slick" +publish-local
-=======
 ./sbt "project macros" +publish-local && ./sbt "project vector" +publish-local && ./sbt "project proj4" +publish-local && ./sbt "project raster" +publish-local && ./sbt "project index" +publish-local && ./sbt "project engine" +publish-local && ./sbt "project testkit" +publish-local && ./sbt "project services" +publish-local && ./sbt "project jetty" +publish-local && ./sbt "project spark" +publish-local && ./sbt "project gdal" +publish-local && ./sbt "project geotools" +publish-local && ./sbt "project slick" +publish-local
->>>>>>> 4c31fb78
